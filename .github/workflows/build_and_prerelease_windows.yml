name: Windows build

on:
  push:
    branches: [ master ]

env:
  CARGO_TERM_COLOR: always

jobs:
  build-windows:

    runs-on: windows-latest
    steps:
    - uses: actions/checkout@v3
    - uses: houseabsolute/actions-rust-cross@v0
      with:
<<<<<<< HEAD
=======
          target:  x86_64-pc-windows-gnu
>>>>>>> 5d9dad33
          command: build
          toolchain: nightly-x86_64-pc-windows-gnu
          args: --release --bins
    - uses: ncipollo/release-action@v1
      with:
          token: "${{ secrets.GITHUB_TOKEN }}"
          allowUpdates: true
          removeArtifacts: false
          prerelease: true
          draft: false
          tag: latest
          name: "Development Build"
          generateReleaseNotes: true
          artifacts: "target/x86_64-pc-windows-gnu/release/*.exe"
  <|MERGE_RESOLUTION|>--- conflicted
+++ resolved
@@ -15,10 +15,6 @@
     - uses: actions/checkout@v3
     - uses: houseabsolute/actions-rust-cross@v0
       with:
-<<<<<<< HEAD
-=======
-          target:  x86_64-pc-windows-gnu
->>>>>>> 5d9dad33
           command: build
           toolchain: nightly-x86_64-pc-windows-gnu
           args: --release --bins
