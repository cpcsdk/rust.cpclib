use std::collections::{HashMap, HashSet};
use std::error::Error;
use std::fmt::Debug;

use delegate::delegate;
use itertools::Itertools;

use crate::tokens::expression::LabelPrefix;
use crate::{Expr, MacroParam, Token};

use std::ops::Deref;
<<<<<<< HEAD
#[derive(Debug, Clone)]
pub enum SymbolError {
    UnknownAssemblingAddress,
    CannotModify(Symbol)
=======
#[derive(Debug)]
pub enum SymbolError {
    UnknownAssemblingAddress,
    WrongSymbol(String),
>>>>>>> f29a276b
}

/// Encode the data for the structure directive
#[derive(Debug, Clone)]
pub struct Struct {
    name: String,
    content: Vec<(String, Token)>,
}

impl Struct {
    pub fn new(name: impl AsRef<str>, content: &[(String, Token)]) -> Self {
        Self {
            name: name.as_ref().to_owned(),
            content: content
                .iter()
                .map(|(s, t)| (s.clone(), t.clone()))
                .collect_vec(),
        }
    }

    pub fn fields_size(&self, table: &SymbolsTable) -> Vec<(&str, i32)> {
        self.content
            .iter()
            .map(|(n, t)| (n.as_ref(), Self::field_size(t, table)))
            .collect_vec()
    }

    /// Get the len of any field
    pub fn field_size(token: &Token, table: &SymbolsTable) -> i32 {
        match token {
            Token::Defb(c) => c.len() as i32,
            Token::Defw(c) => 2 * c.len() as i32,
            Token::MacroCall(n, _) => {
                let s = table.struct_value(n).ok().unwrap().unwrap(); // TODO handle error here
                s.len(table)
            }
            _ => unreachable!("{:?}", token),
        }
    }

    /// Get the len of the structure
    pub fn len(&self, table: &SymbolsTable) -> i32 {
        self.fields_size(table).iter().map(|(_, s)| *s).sum()
    }

    pub fn nb_args(&self) -> usize {
        self.content.len()
    }

    /// Generate the token that correspond to the current structure
    /// Current bersion does not handle at all directive with several arguments
    pub fn develop(&self, args: &[MacroParam]) -> String {
        assert_eq!(args.len(), self.content.len());

        self.content
            .iter()
            .zip(args.iter())
            .enumerate()
            .map(|(idx, ((name, token), current_param))| {
                match token {
                    Token::Defb(c) | Token::Defw(c) => {
                        assert_eq!(c.len(), 1);

                        let tok = if matches!(token, Token::Defb(_)) {
                            "db"
                        } else {
                            "dw"
                        };

                        if current_param.is_empty() {
                            format!(" {} {}", tok, c[0].to_string())
                        } else {
                            format!(" {} {}", tok, current_param.expand())
                        }
                    }

                    Token::MacroCall(n, current_default_arg) => {
                        let mut call = format!(" {} ", n);

                        // The way to manage default/provided params differ depending on the combination
                        let args = match (current_param, current_default_arg.len()) {
                            // no default
                            (_, 0) => {
                                vec![current_param.expand()]
                            }

                            // one default
                            (_, 1) => {
                                let val = if current_param.is_empty() {
                                    &current_default_arg[0]
                                } else {
                                    current_param
                                };
                                vec![val.expand()]
                            }

                            // default is several, provided is single. Use provided only if not empty
                            (MacroParam::Single(_), nb_default) => {
                                let mut default_iter = current_default_arg.iter();
                                let first_default = default_iter.next().unwrap();
                                let mut collected = Vec::new();
                                collected.push(if current_param.is_empty() {
                                    first_default
                                } else {
                                    current_param
                                });
                                collected.extend(default_iter);

                                collected.iter().map(|p| p.expand()).collect_vec()
                            }

                            // default and provided are several
                            (MacroParam::List(all_curr), nb_default) => {
                                let max_size = all_curr.len().max(nb_default);

                                let mut collected = Vec::new();
                                for idx2 in 0..max_size {
                                    if idx2 >= all_curr.len() {
                                        collected.push(current_default_arg[idx2].expand());
                                    } else if idx2 >= nb_default {
                                        collected.push(all_curr[idx2].expand());
                                    } else {
                                        let current = &all_curr[idx2];
                                        let default = &current_default_arg[idx2];

                                        if current.is_empty() {
                                            collected.push(default.expand());
                                        } else {
                                            collected.push(current.expand());
                                        }
                                    }
                                }
                                collected
                            }
                        };

                        call.push_str(&args.join(","));
                        call
                    }
                    _ => unreachable!("{:?}", token),
                }
            })
            .join("\n")
    }
}
#[derive(Debug, Clone)]
pub struct Macro {
    // The name of the macro
    name: String,
    // The name of its arguments
    args: Vec<String>,
    // The content
    code: String,
}

impl Macro {
    pub fn new(name: String, args: Vec<String>, code: String) -> Self {
        Macro { name, args, code }
    }

    pub fn code(&self) -> &str {
        self.code.as_ref()
    }

    pub fn args(&self) -> &[String] {
        &self.args
    }

    pub fn nb_args(&self) -> usize {
        self.args.len()
    }

    /// Develop the macro with the given arguments
    pub fn develop(&self, args: &[MacroParam]) -> String {

//        assert_eq!(args.len(), self.nb_args());

        let mut listing = self.code.to_string();

        // replace the arguments for the listing
        for (argname, argvalue) in self.args.iter().zip(args.iter()) {
            listing = listing.replace(&format!("{{{}}}", argname), &argvalue.expand());
        }

        listing
    }
}

#[derive(Debug, Clone)]
#[allow(missing_docs)]
pub enum Value {
    /// Integer value used in an expression
    Integer(i32),
    /// Macro information
    Macro(Macro),
    /// Structure information
    Struct(Struct),
    /// Counter for a repetition
    Counter(i32)
}

impl Value {
    pub fn integer(&self) -> Option<i32> {
        match self {
            Value::Integer(i) => Some(*i),
            _ => None,
        }
    }

    pub fn counter(&self) -> Option<i32> {
        match self {
            Value::Counter(i) => Some(*i),
            _ => None,
        }
    }

    pub fn r#macro(&self) -> Option<&Macro> {
        match self {
            Value::Macro(m) => Some(m),
            _ => None,
        }
    }
    pub fn r#struct(&self) -> Option<&Struct> {
        match self {
            Value::Struct(m) => Some(m),
            _ => None,
        }
    }
}
impl From<Struct> for Value {
    fn from(m: Struct) -> Self {
        Self::Struct(m)
    }
}

impl From<Macro> for Value {
    fn from(m: Macro) -> Self {
        Self::Macro(m)
    }
}

impl From<i32> for Value {
    fn from(i: i32) -> Self {
        Self::Integer(i)
    }
}

#[derive(Debug, Clone, Eq, PartialEq, Hash)]
pub struct Symbol(String);

impl From<&str> for Symbol {
    fn from(s: &str) -> Symbol {
        s.to_owned().into()
    }
}

impl From<String> for Symbol {
    fn from(s: String) -> Symbol {
        Symbol(s)
    }
}

impl From<&String> for Symbol {
    fn from(s: &String) -> Symbol {
        Symbol(s.clone())
    }
}

impl Symbol {
    pub fn value(&self) -> &str {
        &self.0
    }

    pub fn is_local(&self) -> bool {
        self.0.contains('.')
    }

    pub fn to_uppercase(&self) -> Symbol {
        self.0.to_uppercase().into()
    }
}

/// Public signature of symbols functions
/// TODO add all the other methods
pub trait SymbolsTableTrait {
    /// Return the symbols that correspond to integer values
    fn integer_symbols(&self) -> Vec<&Symbol>;

    /// Return the integer value corredponding to this symbol (if any)
    fn int_value<S: Into<Symbol>>(&self, symbol: S) -> Option<i32>;

}

#[derive(Debug, Clone)]
#[allow(missing_docs)]
pub struct SymbolsTable {
    /// The page of each symbol
    page: HashMap<Symbol, u8>,
    /// The current page. it is automatically set to a symbol when the symbol is added
    current_page: u8,
    map: HashMap<Symbol, Value>,
    dummy: bool,
    current_label: String, //  Value of the current label to allow local labels
<<<<<<< HEAD

    // list of symbols that are assignable (i.e. modified programmatically)
    assignable: HashSet<Symbol>
=======
    seed_stack: Vec<usize> // stack of seeds for nested repeat to properly interpret the @ symbol
>>>>>>> f29a276b
}

impl Default for SymbolsTable {
    fn default() -> Self {
        Self {
            map: HashMap::new(),
            page: HashMap::new(),
            dummy: false,
            current_page: 0,
            current_label: "".into(),
<<<<<<< HEAD
            assignable: Default::default()
=======
            seed_stack: Vec::new()
>>>>>>> f29a276b
        }
    }
}

impl SymbolsTableTrait for SymbolsTable {
    fn integer_symbols(&self) -> Vec<&Symbol> {
        self.map.iter()
            .filter(|(k ,v)| {
                match v {
                    Value::Integer(_) => true,
                    _ => false
                }
            })
            .map(|(k, v)| {
                k
            })
            .collect_vec()
    }



    fn int_value<S: Into<Symbol>>(&self, symbol: S) -> Option<i32> {
        let symbol = self.extend_symbol(symbol);
        self.value(symbol)
            .map(|v| v.integer())
            .map(|v| v.unwrap())
            .or_else(|| if self.dummy { Some(1i32) } else { None })
    }
}


#[allow(missing_docs)]
impl SymbolsTable {
    pub fn laxist() -> Self {
        let mut map = HashMap::new();
        map.insert(Symbol::from("$"), Value::Integer(0));
        Self {
            map,
            dummy: true,
            current_page: 0,
            page: Default::default(),
            current_label: "".into(),
<<<<<<< HEAD
            assignable: HashSet::new()
=======
            seed_stack: Vec::new()
>>>>>>> f29a276b
        }
    }

    // Setup the current label for local to global labels conversions
    pub fn set_current_label<S: Into<Symbol>>(&mut self, symbol: S) -> Result<(), SymbolError> {
        self.current_label = self.extend_symbol(symbol)?.value().to_owned();
        Ok(())
    }

    /// Add a new seed for the @ symbol name resolution (we enter in a repeat)
    pub fn push_seed(&mut self, seed: usize) {
        self.seed_stack.push(seed)
    }

    /// Remove the previous seed for the @ symbol name resolution (<e leave a repeat)
    pub fn pop_seed(&mut self) {
        self.seed_stack.pop();
    }


    /// Some symbols are local and need to be converted to their global value.
    pub fn extend_symbol<S: Into<Symbol>>(&self, symbol: S) -> Result<Symbol, SymbolError> {
        let symbol = symbol.into();
        let mut symbol = symbol.value().to_owned();

         if symbol.starts_with('.') {
             symbol = self.current_label.clone() + &symbol ;
        }

        // handle the hidden labels from repeats
        if symbol.starts_with("@") {
            match self.seed_stack.last() {
                Some(seed) => {
                    // we need to rewrite the symbol name to make it unique
                    symbol = format!("__hidden__{}__{}", seed, &symbol[1..]);
                }
                None => {
                    // we cannot have a symbol with @ here
                    return Err(SymbolError::WrongSymbol(symbol));
                }
            }

        }

        Ok(symbol.into())
    }

    /// Return the current addres if it is known or return an error
    pub fn current_address(&self) -> Result<u16, SymbolError> {
        match self.value("$")? {
                    Some(address) => Ok(address.integer().unwrap() as u16),
                    None => Err(SymbolError::UnknownAssemblingAddress),
                }
    }

    /// Update `$` value
    pub fn set_current_address(&mut self, address: u16) {
        self.map
            .insert("$".into(), Value::Integer(i32::from(address)));
    }

    pub fn set_current_page(&mut self, page: u8) {
        self.current_page = page;
    }

    /// Set the given symbol to $ value
    pub fn set_symbol_to_current_address<S: Into<Symbol>>(
        &mut self,
        symbol: S,
    ) -> Result<(), SymbolError> {
        let symbol = self.extend_symbol(symbol)?;
        self.current_address().map(|val| {
            self.map.insert(symbol, Value::Integer(i32::from(val)));
        })
    }

    /// Set the given Value to the given value
    /// Return the previous value if any
    pub fn set_symbol_to_value<S: Into<Symbol>, V: Into<Value>>(
        &mut self,
        symbol: S,
        value: V,
    ) -> Result<Option<Value>, SymbolError> {
        let symbol = self.extend_symbol(symbol)?;

        Ok(self.map.insert(symbol, value.into()))
    }

<<<<<<< HEAD
    pub fn assign_symbol_to_value<S: Into<Symbol>, V: Into<Value>>(
        &mut self,
        symbol: S,
        value: V,
    ) -> Result<Option<Value>, SymbolError> {
        let symbol = self.extend_symbol(symbol);

        if !self.assignable.contains(&symbol) 
            && self.map.contains_key(&symbol) {
            return Err(SymbolError::CannotModify(symbol));
        }

        self.assignable.insert(symbol.clone());

        Ok(self.map.insert(symbol, value.into()))
    }


    pub fn update_symbol_to_value<S: Into<Symbol>, V: Into<Value>>(&mut self, symbol: S, value: V) {
        let symbol = self.extend_symbol(symbol);
=======
    pub fn update_symbol_to_value<S: Into<Symbol>, V: Into<Value>>(&mut self, symbol: S, value: V) -> Result<(), SymbolError>{
        let symbol = self.extend_symbol(symbol)?;
>>>>>>> f29a276b
        *(self.map.get_mut(&symbol).unwrap()) = value.into();
        Ok(())
    }

    /// Returns the Value at the given key
    pub fn value<S: Into<Symbol>>(&self, symbol: S) -> Result<Option<&Value>, SymbolError> {
        let symbol = self.extend_symbol(symbol)?;
        Ok(self.map.get(&symbol))
    }

    pub fn counter_value<S: Into<Symbol>>(&self, symbol: S) -> Result<Option<i32>, SymbolError> {
        Ok(self.value(symbol.into())?
                    .map(|v| v.counter())
                    .map(|v| v.unwrap())
                    .or_else(|| if self.dummy { Some(1i32) } else { None }))
    }

<<<<<<< HEAD
    pub fn macro_value<S: Into<Symbol>>(&self, symbol: S) -> Option<&Macro> {
        let symbol = self.extend_symbol(symbol);
        self.value(symbol).map(|v| v.r#macro()).unwrap_or(None)
=======
    pub fn int_value<S: Into<Symbol>>(&self, symbol: S) -> Result<Option<i32>, SymbolError> {
        Ok(self.value(symbol)?
                    .map(|v| v.integer())
                    .map(|v| v.unwrap())
                    .or_else(|| if self.dummy { Some(1i32) } else { None }))
    }
    pub fn macro_value<S: Into<Symbol>>(&self, symbol: S) -> Result<Option<&Macro>, SymbolError> {
        Ok(self.value(symbol)?.map(|v| v.r#macro()).unwrap_or(None))
>>>>>>> f29a276b
    }
    pub fn struct_value<S: Into<Symbol>>(&self, symbol: S) -> Result<Option<&Struct>, SymbolError> {
        Ok(self.value(symbol)?.map(|v| v.r#struct()).unwrap_or(None))
    }

    /// Instead of returning the value, return the bank information
    /// logic stolen to rasm
    pub fn prefixed_value<S: Into<Symbol>>(&self, prefix: &LabelPrefix, key: S) -> Result< Option<u16>, SymbolError> {
        /* rasm code
               for (i=0;i<4;i++) {
                   ae->bankgate[i]=0x7FC0; /* video memory has no paging */
                   ae->setgate[i]=0x7FC0; /* video memory has no paging */
               }
               for (i=0;i<256;i++) {
                   /* 4M expansion support on lower gate array port */
                   ae->bankgate[i+4]=0x7FC4+(i&3)+((i&31)>>2)*8-0x100*(i>>5);
                   ae->setgate[i+4] =0x7FC2      +((i&31)>>2)*8-0x100*(i>>5);
                   //printf("%04X %04X\n",ae->bankgate[i+4],ae->setgate[i+4]);
               }
        */

        let key = key.into();

        let page = *self
            .page
            .get(&key)
            .or_else(|| Some(&self.current_page))
            .unwrap() as u16;
        let value = self.value(key)?.unwrap().integer().unwrap() as u16;
        let bank = value / 0x4000;

        Ok(match prefix {
                    LabelPrefix::Bank => Some(bank as _),
        
                    LabelPrefix::Page => {
                        if page == 0 {
                            Some(0x7fc0)
                        } else {
                            Some(0x7FC4 + (bank & 3) + ((bank & 31) >> 2) * 8 - 0x100 * (bank >> 5))
                        }
                    }
        
                    LabelPrefix::Pageset => {
                        if page == 0 {
                            Some(0x7fc0)
                        } else {
                            Some(0x7FC2 + ((bank & 31) >> 2) * 8 - 0x100 * (bank >> 5))
                        }
                    }
                })
    }

    /// Remove the given symbol name from the table. (used by undef)
    pub fn remove_symbol<S: Into<Symbol>>(&mut self, symbol: S) -> Result<Option<Value>, SymbolError> {
        let symbol = self.extend_symbol(symbol)?;
        Ok(self.map.remove(&symbol))
    }

    pub fn contains_symbol<S: Into<Symbol>>(&self, symbol: S) -> Result<bool, SymbolError> {
        let symbol = self.extend_symbol(symbol)?;
        Ok(self.map.contains_key(&symbol))
    }

    /// Returns the closest Value
    pub fn closest_symbol<S: Into<Symbol>>(&self, symbol: S) -> Result<Option<String>, SymbolError> {
        let symbol = self.extend_symbol(symbol)?;
        Ok(self.map
                    .keys()
                    .map(move |symbol2| {
                        (
                            strsim::levenshtein(&symbol2.0, &symbol.0),
                            symbol2.0.clone(),
                        )
                    })
                    .min()
                    .map(|(_distance, symbol2)| symbol2))
    }


    pub fn kind<S: Into<Symbol>>(&self, symbol: S) -> Result<&'static str, SymbolError> {
        Ok(match self.value(symbol)? {
                    Some(Value::Integer(_)) => "integer",
                    Some(Value::Macro(_)) => "macro",
                    Some(Value::Struct(_)) => "struct",
                    _ => panic!()
                })
    }
}

/// Wrapper around the Values table in order to easily manage the fact that the assembler is case dependent or independant
#[derive(Debug, Clone)]
#[allow(missing_docs)]
pub struct SymbolsTableCaseDependent {
    table: SymbolsTable,
    case_sensitive: bool,
}

/// By default, the assembler is case sensitive
impl Default for SymbolsTableCaseDependent {
    fn default() -> Self {
        Self {
            table: SymbolsTable::default(),
            case_sensitive: true,
        }
    }
}

impl AsRef<SymbolsTable> for SymbolsTableCaseDependent {
    fn as_ref(&self) -> &SymbolsTable {
        &self.table
    }
}

#[allow(missing_docs)]
impl SymbolsTableCaseDependent {
    pub fn new(table: SymbolsTable, case_sensitive: bool) -> Self {
        Self {
            table,
            case_sensitive,
        }
    }

    pub fn is_case_sensitive(&self) -> bool {
        self.case_sensitive
    }

    pub fn table(&self) -> &SymbolsTable {
        &self.table
    }

    /// Build a laxists vesion of the table : do not care of case and absences of Valuees
    pub fn laxist() -> Self {
        Self::new(SymbolsTable::laxist(), false)
    }

    /// Modify the Value value depending on the case confurigration (do nothing, or set uppercase)
    fn normalize_symbol<S: Into<Symbol>>(&self, symbol: S) -> Symbol {
        if self.case_sensitive {
            symbol.into()
        } else {
            symbol.into().to_uppercase()
        }
    }

    pub fn set_table(&mut self, table: SymbolsTable) {
        self.table = table
    }

    // Setup the current label for local to global labels conversions
    pub fn set_current_label<S: Into<Symbol>>(&mut self, symbol: S) -> Result<(), SymbolError> {
        self.table.set_current_label(self.normalize_symbol(symbol))
    }

    pub fn set_symbol_to_current_address<S: Into<Symbol>>(
        &mut self,
        symbol: S,
    ) -> Result<(), SymbolError> {
        self.table
            .set_symbol_to_current_address(self.normalize_symbol(symbol))
    }

    pub fn set_symbol_to_value<S: Into<Symbol>, V: Into<Value>>(
        &mut self,
        symbol: S,
        value: V,
    ) -> Result<Option<Value>, SymbolError> {
        self.table
            .set_symbol_to_value(self.normalize_symbol(symbol), value)
    }

<<<<<<< HEAD

    pub fn assign_symbol_to_value<S: Into<Symbol>, V: Into<Value>>(
        &mut self,
        symbol: S,
        value: V,
    ) -> Result<Option<Value>, SymbolError> {
        self.table
        .assign_symbol_to_value(self.normalize_symbol(symbol), value)
    }

    pub fn update_symbol_to_value<S: Into<Symbol>>(&mut self, symbol: S, value: i32) {
=======
    pub fn update_symbol_to_value<S: Into<Symbol>>(&mut self, symbol: S, value: i32) -> Result<(), SymbolError> {
>>>>>>> f29a276b
        self.table
            .update_symbol_to_value(self.normalize_symbol(symbol), value)
    }

    pub fn value<S: Into<Symbol>>(&self, symbol: S) -> Result<Option<&Value>, SymbolError> {
        self.table.value(self.normalize_symbol(symbol))
    }
    pub fn prefixed_value<S: Into<Symbol>>(&self, prefix: &LabelPrefix, symbol: S) -> Result<Option<u16>, SymbolError> {
        self.table
            .prefixed_value(prefix, self.normalize_symbol(symbol))
    }

<<<<<<< HEAD

=======
    pub fn int_value<S: Into<Symbol>>(&self, symbol: S) -> Result<Option<i32>, SymbolError> {
        self.table.int_value(self.normalize_symbol(symbol))
    }
>>>>>>> f29a276b

    pub fn counter_value<S: Into<Symbol>>(&self, symbol: S) -> Result<Option<i32>, SymbolError> {
        self.table.counter_value(self.normalize_symbol(symbol))
    }


    pub fn macro_value<S: Into<Symbol>>(&self, symbol: S) -> Result<Option<&Macro>, SymbolError>  {
        self.table.macro_value(self.normalize_symbol(symbol))
    }
    pub fn struct_value<S: Into<Symbol>>(&self, symbol: S) -> Result<Option<&Struct>, SymbolError>  {
        self.table.struct_value(self.normalize_symbol(symbol))
    }

    pub fn remove_symbol<S: Into<Symbol>>(&mut self, symbol: S) -> Result<Option<Value>, SymbolError>  {
        self.table.remove_symbol(self.normalize_symbol(symbol))
    }

    pub fn contains_symbol<S: Into<Symbol>>(&self, symbol: S) -> Result<bool, SymbolError>  {
        self.table.contains_symbol(self.normalize_symbol(symbol))
    }

    pub fn kind<S: Into<Symbol>>(&self, symbol: S) -> Result<&'static str, SymbolError> {
        self.table.kind(symbol)
    }
    delegate! {
        to self.table {
            pub fn current_address(&self) -> Result<u16, SymbolError>;
            pub fn set_current_address(&mut self, address: u16);
            pub fn set_current_page(&mut self, page: u8);
            pub fn closest_symbol<S: Into<Symbol>>(&self, symbol: S) -> Result<Option<String>, SymbolError>;
            pub fn push_seed(&mut self, seed: usize);
            pub fn pop_seed(&mut self);
        }
    }
}


impl SymbolsTableTrait for SymbolsTableCaseDependent {
    fn integer_symbols(&self) -> Vec<&Symbol> {
        self.table.integer_symbols()
    }

    fn int_value<S: Into<Symbol>>(&self, symbol: S) -> Option<i32> {
        self.table.int_value(self.normalize_symbol(symbol))
    }
}<|MERGE_RESOLUTION|>--- conflicted
+++ resolved
@@ -9,17 +9,11 @@
 use crate::{Expr, MacroParam, Token};
 
 use std::ops::Deref;
-<<<<<<< HEAD
 #[derive(Debug, Clone)]
 pub enum SymbolError {
     UnknownAssemblingAddress,
-    CannotModify(Symbol)
-=======
-#[derive(Debug)]
-pub enum SymbolError {
-    UnknownAssemblingAddress,
+    CannotModify(Symbol),
     WrongSymbol(String),
->>>>>>> f29a276b
 }
 
 /// Encode the data for the structure directive
@@ -309,8 +303,12 @@
     fn integer_symbols(&self) -> Vec<&Symbol>;
 
     /// Return the integer value corredponding to this symbol (if any)
-    fn int_value<S: Into<Symbol>>(&self, symbol: S) -> Option<i32>;
-
+    fn int_value<S: Into<Symbol>>(&self, symbol: S) -> Result<Option<i32>, SymbolError>;
+    fn assign_symbol_to_value<S: Into<Symbol>, V: Into<Value>>(
+        &mut self,
+        symbol: S,
+        value: V,
+    ) -> Result<Option<Value>, SymbolError>;
 }
 
 #[derive(Debug, Clone)]
@@ -323,13 +321,10 @@
     map: HashMap<Symbol, Value>,
     dummy: bool,
     current_label: String, //  Value of the current label to allow local labels
-<<<<<<< HEAD
 
     // list of symbols that are assignable (i.e. modified programmatically)
-    assignable: HashSet<Symbol>
-=======
+    assignable: HashSet<Symbol>,
     seed_stack: Vec<usize> // stack of seeds for nested repeat to properly interpret the @ symbol
->>>>>>> f29a276b
 }
 
 impl Default for SymbolsTable {
@@ -340,11 +335,8 @@
             dummy: false,
             current_page: 0,
             current_label: "".into(),
-<<<<<<< HEAD
-            assignable: Default::default()
-=======
+            assignable: Default::default(),
             seed_stack: Vec::new()
->>>>>>> f29a276b
         }
     }
 }
@@ -365,14 +357,30 @@
     }
 
 
-
-    fn int_value<S: Into<Symbol>>(&self, symbol: S) -> Option<i32> {
-        let symbol = self.extend_symbol(symbol);
-        self.value(symbol)
-            .map(|v| v.integer())
-            .map(|v| v.unwrap())
-            .or_else(|| if self.dummy { Some(1i32) } else { None })
-    }
+    fn int_value<S: Into<Symbol>>(&self, symbol: S) -> Result<Option<i32>, SymbolError> {
+        Ok(self.value(symbol)?
+                    .map(|v| v.integer())
+                    .map(|v| v.unwrap())
+                    .or_else(|| if self.dummy { Some(1i32) } else { None }))
+    }
+
+    fn assign_symbol_to_value<S: Into<Symbol>, V: Into<Value>>(
+        &mut self,
+        symbol: S,
+        value: V,
+    ) -> Result<Option<Value>, SymbolError> {
+        let symbol = self.extend_symbol(symbol)?;
+
+        if !self.assignable.contains(&symbol) 
+            && self.map.contains_key(&symbol) {
+            return Err(SymbolError::CannotModify(symbol));
+        }
+
+        self.assignable.insert(symbol.clone());
+
+        Ok(self.map.insert(symbol, value.into()))
+    }
+
 }
 
 
@@ -387,11 +395,8 @@
             current_page: 0,
             page: Default::default(),
             current_label: "".into(),
-<<<<<<< HEAD
-            assignable: HashSet::new()
-=======
+            assignable: HashSet::new(),
             seed_stack: Vec::new()
->>>>>>> f29a276b
         }
     }
 
@@ -480,31 +485,9 @@
         Ok(self.map.insert(symbol, value.into()))
     }
 
-<<<<<<< HEAD
-    pub fn assign_symbol_to_value<S: Into<Symbol>, V: Into<Value>>(
-        &mut self,
-        symbol: S,
-        value: V,
-    ) -> Result<Option<Value>, SymbolError> {
-        let symbol = self.extend_symbol(symbol);
-
-        if !self.assignable.contains(&symbol) 
-            && self.map.contains_key(&symbol) {
-            return Err(SymbolError::CannotModify(symbol));
-        }
-
-        self.assignable.insert(symbol.clone());
-
-        Ok(self.map.insert(symbol, value.into()))
-    }
-
-
-    pub fn update_symbol_to_value<S: Into<Symbol>, V: Into<Value>>(&mut self, symbol: S, value: V) {
-        let symbol = self.extend_symbol(symbol);
-=======
+
     pub fn update_symbol_to_value<S: Into<Symbol>, V: Into<Value>>(&mut self, symbol: S, value: V) -> Result<(), SymbolError>{
         let symbol = self.extend_symbol(symbol)?;
->>>>>>> f29a276b
         *(self.map.get_mut(&symbol).unwrap()) = value.into();
         Ok(())
     }
@@ -522,20 +505,9 @@
                     .or_else(|| if self.dummy { Some(1i32) } else { None }))
     }
 
-<<<<<<< HEAD
-    pub fn macro_value<S: Into<Symbol>>(&self, symbol: S) -> Option<&Macro> {
-        let symbol = self.extend_symbol(symbol);
-        self.value(symbol).map(|v| v.r#macro()).unwrap_or(None)
-=======
-    pub fn int_value<S: Into<Symbol>>(&self, symbol: S) -> Result<Option<i32>, SymbolError> {
-        Ok(self.value(symbol)?
-                    .map(|v| v.integer())
-                    .map(|v| v.unwrap())
-                    .or_else(|| if self.dummy { Some(1i32) } else { None }))
-    }
+
     pub fn macro_value<S: Into<Symbol>>(&self, symbol: S) -> Result<Option<&Macro>, SymbolError> {
         Ok(self.value(symbol)?.map(|v| v.r#macro()).unwrap_or(None))
->>>>>>> f29a276b
     }
     pub fn struct_value<S: Into<Symbol>>(&self, symbol: S) -> Result<Option<&Struct>, SymbolError> {
         Ok(self.value(symbol)?.map(|v| v.r#struct()).unwrap_or(None))
@@ -706,21 +678,9 @@
             .set_symbol_to_value(self.normalize_symbol(symbol), value)
     }
 
-<<<<<<< HEAD
-
-    pub fn assign_symbol_to_value<S: Into<Symbol>, V: Into<Value>>(
-        &mut self,
-        symbol: S,
-        value: V,
-    ) -> Result<Option<Value>, SymbolError> {
-        self.table
-        .assign_symbol_to_value(self.normalize_symbol(symbol), value)
-    }
-
-    pub fn update_symbol_to_value<S: Into<Symbol>>(&mut self, symbol: S, value: i32) {
-=======
+
+
     pub fn update_symbol_to_value<S: Into<Symbol>>(&mut self, symbol: S, value: i32) -> Result<(), SymbolError> {
->>>>>>> f29a276b
         self.table
             .update_symbol_to_value(self.normalize_symbol(symbol), value)
     }
@@ -733,13 +693,10 @@
             .prefixed_value(prefix, self.normalize_symbol(symbol))
     }
 
-<<<<<<< HEAD
-
-=======
+
     pub fn int_value<S: Into<Symbol>>(&self, symbol: S) -> Result<Option<i32>, SymbolError> {
         self.table.int_value(self.normalize_symbol(symbol))
     }
->>>>>>> f29a276b
 
     pub fn counter_value<S: Into<Symbol>>(&self, symbol: S) -> Result<Option<i32>, SymbolError> {
         self.table.counter_value(self.normalize_symbol(symbol))
@@ -782,7 +739,17 @@
         self.table.integer_symbols()
     }
 
-    fn int_value<S: Into<Symbol>>(&self, symbol: S) -> Option<i32> {
+    fn int_value<S: Into<Symbol>>(&self, symbol: S) -> Result<Option<i32>, SymbolError> {
         self.table.int_value(self.normalize_symbol(symbol))
     }
+
+    fn assign_symbol_to_value<S: Into<Symbol>, V: Into<Value>>(
+        &mut self,
+        symbol: S,
+        value: V,
+    ) -> Result<Option<Value>, SymbolError> {
+        self.table
+        .assign_symbol_to_value(self.normalize_symbol(symbol), value)
+    }
+
 }