[package]
name = "cpclib-macros"
version = "0.4.4"
authors = ["Romain Giot <giot.romain@gmail.com>"]
edition = "2018"
license = "MIT"
description = "cpclib macros related to z80 assembling"
repository = "https://github.com/cpcsdk/rust.cpclib"

# See more keys and their definitions at https://doc.rust-lang.org/cargo/reference/manifest.html

[dependencies]
cpclib-asm = "0.4.4"
<<<<<<< HEAD
syn = "1.0.68"
=======
syn = "1.0.69"
>>>>>>> fa2b13f5
quote = "1.0.9"
proc-macro2 = "1.0.26"

[lib]
proc-macro = true<|MERGE_RESOLUTION|>--- conflicted
+++ resolved
@@ -11,11 +11,7 @@
 
 [dependencies]
 cpclib-asm = "0.4.4"
-<<<<<<< HEAD
-syn = "1.0.68"
-=======
 syn = "1.0.69"
->>>>>>> fa2b13f5
 quote = "1.0.9"
 proc-macro2 = "1.0.26"
 
