--- conflicted
+++ resolved
@@ -400,7 +400,7 @@
                     token: Token::Equ(label, _),
                     ..
                 } => {
-                    self.symbols().int_value(label).unwrap() 
+                    self.symbols().int_value(label).unwrap().unwrap() 
                 }
                 _ => self.output_address() as i32
             };
@@ -1278,67 +1278,7 @@
             )
         },
         LocatedToken::Repeat(count, code, counter, counter_start, span) => {
-            // get the number of loops
-            let count = env.resolve_expr_must_never_fail(count)?;
-
-            // get the counter name of any
-            let counter_name = counter.as_ref().map(|counter| format!("{{{}}}", counter));
-            if let Some(counter_name) = &counter_name {
-                if env.symbols().contains_symbol(counter_name)? {
-                    return Err(
-                        AssemblerError::RepeatIssue{
-                            error: AssemblerError::ExpressionError {
-                                msg: format!("Counter {} already exists", counter_name)
-                            }.into(),
-                            span: span.clone(),
-                            repetition: 0
-                        }
-                    )
-                }
-            }
-
-            // get the first value
-            let mut counter_value = counter_start.as_ref().map(|start| {
-                env.resolve_expr_must_never_fail(start)
-            }).unwrap_or(Ok(0))?;
-
-
-
-            for i in 0..count {
-                // handle symbols unicity
-                {
-                    env.macro_seed += 1;
-                    let seed = env.macro_seed;
-                    env.symbols_mut().push_seed(seed);
-                }
-
-                // handle counter value update
-                if let Some(counter_name) = &counter_name {
-                    env.symbols_mut().set_symbol_to_value(counter_name, counter_value);
-                }
-
-                // generate the bytes
-                env.visit_listing(code)
-                    .map_err(|e| {
-                        AssemblerError::RepeatIssue {
-                            error: Box::new(e),
-                            span: span.clone(),
-                            repetition: counter_value
-                        }
-                    })?;
-
-                // handle the counter update
-                counter_value += 1;
-
-                // handle the end of visibility of unique labels
-                env.symbols_mut().pop_seed();
-            }
-
-            
-            if let Some(counter_name) = &counter_name {
-                env.symbols_mut().remove_symbol(counter_name);
-            }
-            Ok(())
+            env.visit_repeat(count, code, counter.as_ref(), counter_start.as_ref(), Some(span.clone()))
         },
         LocatedToken::RepeatUntil(_, _, _) => todo!(),
         LocatedToken::Rorg(_, _, _) => todo!(),
@@ -1412,13 +1352,11 @@
         Token::MultiPush(ref regs) => env.visit_multi_pushes(regs),
         Token::MultiPop(ref regs) => env.visit_multi_pops(regs),
         Token::Equ(ref label, ref exp) => visit_equ(label, exp, env),
-<<<<<<< HEAD
         Token::Assign(ref label, ref exp) => visit_assign(label, exp, env),
-=======
         Token::Protect(ref start, ref end) => env.visit_protect(start, end),
->>>>>>> f29a276b
         Token::Print(ref exp) => env.visit_print(exp.as_ref()),
-        Token::Repeat(_, _, _, _) => todo!("Refactor the located version"),
+        Token::Repeat(count, code, counter, counter_start) => 
+            env.visit_repeat(count, code, counter.as_ref(), counter_start.as_ref(), None),
         Token::Run(address, gate_array) => env.visit_run(address, gate_array.as_ref()),
         Token::Rorg(ref exp, ref code) => env.visit_rorg(exp, code),
         Token::Save {
@@ -1481,6 +1419,72 @@
 }
 
 impl Env {
+
+
+    pub fn visit_repeat<T: ListingElement +  Visited>(&mut self, count: &Expr, code: &[T], counter: Option<&String>, counter_start: Option<&Expr>, span: Option<Z80Span>) -> Result<(), AssemblerError> {
+        // get the number of loops
+        let count = self.resolve_expr_must_never_fail(count)?;
+
+        // get the counter name of any
+        let counter_name = counter.as_ref().map(|counter| format!("{{{}}}", counter));
+        if let Some(counter_name) = &counter_name {
+            if self.symbols().contains_symbol(counter_name)? {
+                return Err(
+                    AssemblerError::RepeatIssue{
+                        error: AssemblerError::ExpressionError {
+                            msg: format!("Counter {} already exists", counter_name)
+                        }.into(),
+                        span: span.clone(),
+                        repetition: 0
+                    }
+                )
+            }
+        }
+
+        // get the first value
+        let mut counter_value = counter_start.as_ref().map(|start| {
+            self.resolve_expr_must_never_fail(start)
+        }).unwrap_or(Ok(0))?;
+
+
+
+        for i in 0..count {
+            // handle symbols unicity
+            {
+                self.macro_seed += 1;
+                let seed = self.macro_seed;
+                self.symbols_mut().push_seed(seed);
+            }
+
+            // handle counter value update
+            if let Some(counter_name) = &counter_name {
+                self.symbols_mut().set_symbol_to_value(counter_name, counter_value);
+            }
+
+            // generate the bytes
+            self.visit_listing(code)
+                .map_err(|e| {
+                    AssemblerError::RepeatIssue {
+                        error: Box::new(e),
+                        span: span.clone(),
+                        repetition: counter_value
+                    }
+                })?;
+
+            // handle the counter update
+            counter_value += 1;
+
+            // handle the end of visibility of unique labels
+            self.symbols_mut().pop_seed();
+        }
+
+        
+        if let Some(counter_name) = &counter_name {
+            self.symbols_mut().remove_symbol(counter_name);
+        }
+        Ok(())
+    }
+
     /// Generate a string that is helpfull for assertion understanding (i.e. show the operation and evaluate the rest)
     /// Crash if expression cannot be computed
     fn to_assert_string(&self, exp: &Expr) -> String {
@@ -3281,9 +3285,9 @@
         env.start_new_pass();
 
         env.visit_label("toto").unwrap();
-        assert!(env.symbols().contains_symbol("toto"));
+        assert!(env.symbols().contains_symbol("toto").unwrap());
         env.visit_undef("toto").unwrap();
-        assert!(!env.symbols().contains_symbol("toto"));
+        assert!(!env.symbols().contains_symbol("toto").unwrap());
         assert!(env.visit_undef("toto").is_err());
     }
 
@@ -3408,7 +3412,7 @@
                 10.into(),
                 vec![Token::OpCode(Mnemonic::Nop, None, None, None)].into(),
                 None,
-                NonZeroI16
+                None
             ),
         ];
 
@@ -3492,8 +3496,7 @@
         let env = env.unwrap();
 
         let val = env.symbols().int_value("myticker");
-        assert!(val.is_some());
-        assert_eq!(val.unwrap(), 2);
+        assert_eq!(val.unwrap().unwrap(), 2);
     }
 
     #[test]
@@ -3603,11 +3606,11 @@
         let mut env = Env::default();
         let res = visit_token(&Token::Org(0x4000.into(), None), &mut env);
         assert!(res.is_ok());
-        assert!(!env.symbols().contains_symbol("hello"));
+        assert!(!env.symbols().contains_symbol("hello").unwrap());
         let res = visit_token(&Token::Label("hello".into()), &mut env);
         assert!(res.is_ok());
-        assert!(env.symbols().contains_symbol("hello"));
-        assert_eq!(env.symbols().int_value("hello"), 0x4000.into());
+        assert!(env.symbols().contains_symbol("hello").unwrap());
+        assert_eq!(env.symbols().int_value("hello").unwrap(), 0x4000.into());
     }
 
     #[test]
@@ -3677,7 +3680,7 @@
         assert_eq!(count, 3);
 
         assert_eq!(
-            env.symbols().int_value(&"test".to_owned()).unwrap(),
+            env.symbols().int_value(&"test".to_owned()).unwrap().unwrap(),
             0x123 + 3
         );
         let buffer = env.memory(0x123, 3);
