#![allow(clippy::cast_lossless)]

use nom::branch::*;
use nom::bytes::complete::tag;
use nom::bytes::complete::tag_no_case;
use nom::bytes::complete::*;
use nom::character::complete::*;
use nom::combinator::*;
use nom::error::*;
use nom::multi::separated_nonempty_list;
use nom::multi::*;
use nom::sequence::*;

use either::*;
#[allow(missing_docs)]
use nom::*;
use std::path::PathBuf;

use std::str::FromStr;

use crate::preamble::*;
use cpclib_sna::parse::*;
use cpclib_sna::SnapshotVersion;

use rayon::prelude::*;
/// ...
pub mod error_code {
    /// ...
    pub const ASSERT_MUST_BE_FOLLOWED_BY_AN_EXPRESSION: u32 = 128;
    /// ...
    pub const INVALID_ARGUMENT: u32 = 129;
    /// ...
    pub const UNABLE_TO_PARSE_INNER_CONTENT: u32 = 130;
}

/// Context information that can guide the parser
<<<<<<< HEAD
/// TODO modify to have a context related to macros
=======
/// TODO add assembling flags
>>>>>>> c4b7c5c5
#[derive(Default, Clone, Debug)]
pub struct ParserContext {
    /// Filename that is currently parsed
    current_filename: Option<PathBuf>,
    /// Search path to find files
    search_path: Vec<PathBuf>,
}

#[allow(missing_docs)]
impl ParserContext {

    /// Specify the path that contains the code
    pub fn set_current_filename<P: Into<PathBuf>>(&mut self, file: P) {
        let file = file.into();
        self.current_filename = Some(file.canonicalize().unwrap_or(file))
    }

    /// Add a search path and ensure it is ABSOLUTE
    /// Method crashes if the search path does not exist
    pub fn add_search_path<P: Into<PathBuf>>(&mut self, path: P)  -> Result<(), AssemblerError>  {
        let path = path.into();

        if std::path::Path::new(&path).is_dir() {
            let path = path.canonicalize().unwrap();

            // manual fix for for windows. No idea why
            let path = path.to_str().unwrap();
            const prefix: &'static str = "\\\\?\\";
            let path = if path.starts_with(prefix) {
                path[prefix.len()..].to_string()
            }
            else {
                path.to_string()
            };

            // Really add
            self.search_path.push(path.into());
            Ok(())
        }
        else {
            Err(AssemblerError::IOError {
                msg: format!("{} is not a path and cannot be added in the search path", path.to_str().unwrap().to_string())
            })
        }
    }

    /// Add the folder that contains the given file. Ignore if there are issues with the filename
<<<<<<< HEAD
    pub fn add_search_path_from_file<P: Into<PathBuf>>(&mut self, file: P) -> Result<(), AssemblerError> {
        let file = file.into();
        let path = file
            .canonicalize();

        match path {
            Ok(path) => {
                let path = path
                    .parent()
                    .unwrap()
                    .to_owned();
                self.add_search_path(path)
            },

            Err(err) => {
                Err( AssemblerError::IOError{
                        msg: format!(
                        "Unable to add search path for {}. {}", 
                        file.to_str().unwrap().to_string(),  
                        err.to_string())
                    }
                )
            }

=======
    pub fn add_search_path_from_file<P: Into<PathBuf>>(&mut self, file: P) {
        let path = file.into().canonicalize();
        if let Ok(path) = path {
            let path = path.parent().unwrap().to_owned();
            self.add_search_path(path);
>>>>>>> c4b7c5c5
        }
    }

    /// Return the real path name that correspond to the requested file
    pub fn get_path_for<P: Into<PathBuf>>(&self, fname: P) -> Result<PathBuf, Vec<String>> {
        let mut does_not_exists = Vec::new();
        let fname = fname.into();

        // We expect the file to exists if no search_path is provided
        if self.search_path.is_empty() {
            if fname.is_file() {
                return Ok(fname);
            } else {
                does_not_exists.push(fname.to_str().unwrap().to_owned());
            }
        } else {
            // loop over all possibilities
            for search in &self.search_path {

                assert!(std::path::Path::new(&search).is_dir());
                let current_path = search.join(fname.clone());

                if current_path.is_file() {
                    return Ok(current_path);
                }
                else {
                    does_not_exists.push(current_path.to_str().unwrap().to_owned())
                }
            }
        }

        // No file found
        return Err(does_not_exists)
    }
}

const FIRST_DIRECTIVE: &[&str] = &["IF", "IFDEF", "IFNDEF", "REPEAT", "REPT", "REP", "PHASE"];

// This table is supposed to contain the keywords that finish a section
const FINAL_DIRECTIVE: &[&str] = &[
    "REND",
    "ENDR",
    "ENDREPEAT",
    "ENDREP", // repeat directive
    "DEPHASE",
    "REND",  // rorg directive
    "ENDIF", // if directive
    "ELSE",
];

/// Produce the stream of tokens. In case of error, return an explanatory string.
/// In case of success loop over all the tokens in order to expand those that read files
pub fn parse_str_with_context(code: &str, ctx: &ParserContext) -> Result<Listing, AssemblerError> {
    match parse_z80_code(code.into()) {
        Err(e) => Err(AssemblerError::SyntaxError {
            error: format!("Error while parsing: {:?}", e), //TODO add context
        }),
        Ok((remaining, mut parsed)) => {
            if remaining.len() > 0 {
                Err(AssemblerError::BugInParser {
                    error: format!(
                        "Bug in the parser. The remaining source has not been assembled:\n{}",
                        remaining
                    ),
                    context: ctx.clone(),
                })
            } else {
                let errors = parsed.listing_mut()./*par_*/iter_mut()
                .map(|token|
                    token.read_referenced_file(ctx)
                ).filter(
                    Result::is_err
                )
                .map(
                    Result::err
                )
                .map(
                    Option::unwrap
                )
                .collect::<Vec<_>>();
                if errors.len() > 0 {
                    return Err(AssemblerError::MultipleErrors { errors });
                }

                Ok(parsed)
            }
        }
    }
}

/// Parse a string and return the corresponding listing
pub fn parse_str(code: &str) -> Result<Listing, AssemblerError> {
    parse_str_with_context(code, &ParserContext::default())
}

/// nom many0 does not seem to fit our parser requirements
pub fn my_many0<'a, O, E, F>(f: F) -> impl Fn(&'a str) -> IResult<&'a str, Vec<O>, E>
where
    F: Fn(&'a str) -> IResult<&'a str, O, E>,
    E: ParseError<&'a str>,
{
    move |i: &'a str| {
        let mut acc = Vec::with_capacity(4);
        let mut i = i.clone();
        loop {
            match f(i.clone()) {
                Err(Err::Error(_)) => return Ok((i, acc)),
                Err(e) => return Err(e),
                Ok((i1, o)) => {
                    if i1 == i {
                        return Ok((i, acc));
                    }

                    i = i1;
                    acc.push(o);
                }
            }
        }
    }
}

/// Parse a complete code
pub fn parse_z80_code(input: &str) -> IResult<&str, Listing, VerboseError<&str>> {
    let (input, tokens) = my_many0(parse_z80_line)(input)?;
    if input.is_empty() {
        let mut res: Vec<Token> = Vec::new();
        for list in tokens {
            res.extend(list);
        }

        Ok((input, res.into()))
    } else {
        // Everything should have been consumed
        return Err(Err::Error(nom::error::ParseError::<&str>::from_error_kind(
            input,
            ErrorKind::Many0,
        )));
    }
}

/// For an unknwon reason, the parse_z80_code function fails when there is no comment...
/// // Mainly used for test
/// This one is a workaround as still as the other is not fixed
// RODO ASAP #[deprecated]
pub fn parse_z80_str(code: &str) -> IResult<&str, Listing, VerboseError<&str>> {
    let mut tokens = Vec::new();
    let mut rest = None;
    let src = "<str>";

    for (line_number, line) in code.split('\n').enumerate() {
        let res = parse_z80_line(line);
        match res {
            Ok((res, local_tokens)) => {
                tokens.extend_from_slice(&local_tokens);
                rest = Some(res);
            }
            Err(e) => {
                let error_string = format!("Error at line {}: {}", line_number, line);
                eprintln!("{}:{} ({}) {}", src, line_number, line, error_string);
                return Err(e);
            }
        }
    }
    Ok((rest.unwrap(), tokens.into()))
}

/// Parse a single line of Z80. Code useing directive on several lines cannot work
pub fn parse_z80_line(input: &str) -> IResult<&str, Vec<Token>, VerboseError<&str>> {
    let (input2, tokens) = tuple((
        not(eof),
        alt((
            context("empty line", parse_empty_line),
            delimited(
                space1,
                alt((
                    context("repeat", map(parse_repeat, { |repeat| vec![repeat] })),
                    context("macro", map(parse_macro, { |m| vec![m] })),
                    context("basic", map(parse_basic, { |basic| vec![basic] })),
                    context("rorg", map(parse_rorg, { |rorg| vec![rorg] })),
                    context("condition", map(parse_conditional, { |cond| vec![cond] })),
                )),
                preceded(space0, alt((line_ending, eof, tag(":")))),
            ),
            context("line with label only", parse_z80_line_label_only),
            context("standard line", parse_z80_line_complete),
        )),
    ))(input)?;

    Ok((input2, tokens.1))
}

/// Workaround because many0 is not used in the main root function
fn inner_code(input: &str) -> IResult<&str, Vec<Token>, VerboseError<&str>> {
    context(
        "inner code",
        fold_many0(parse_z80_line, Vec::new(), |mut inner, tokens| {
            inner.extend_from_slice(&tokens);
            inner
        }),
    )(input)
}

/// TODO
pub fn parse_rorg(input: &str) -> IResult<&str, Token, VerboseError<&str>> {
    let (input, _) = space0(input)?;
    let (input, _) = alt((tag_no_case("PHASE"), tag_no_case("RORG")))(input)?;

    let (input, exp) = delimited(space1, expr, space0)(input)?;

    let (input, _) = line_ending(input)?;

    let (input, inner) = inner_code(input)?;

    let (input, _) = preceded(space0, alt((tag_no_case("DEPHASE"), tag_no_case("REND"))))(input)?;

    Ok((input, Token::Rorg(exp, inner.into())))
}

/// TODO
pub fn parse_macro(input: &str) -> IResult<&str, Token, VerboseError<&str>> {
    let (input, _) = preceded(space0, parse_instr("MACRO"))(input)?;

    // macro name
    let (input, name) = context("macro name", cut(parse_label(false)))(input)?; // TODO use a specific function for that

    // macro arguments
    let (input, arguments) = opt(preceded(
        tuple((space0, parse_comma, space0)),
        separated_nonempty_list(
            tuple((space0, parse_comma, space0)),
            /*parse_label(false)*/
            take_till(|c| c == '\n' || c == ':' ||  c== ',' ),
        ),
    ))(input)?;

    let (input, content) = context(
        "macro content",
        cut(preceded(
            space0,
            many_till(take(1usize), alt((
                tag_no_case("ENDM"),
                tag_no_case("MEND")
            ))
            ),
        )),
    )(input)?;

    Ok((
        input,
        Token::Macro(
            name,
            if arguments.is_some() {
                arguments
                    .unwrap()
                    .iter()
                    .map(|s| s.to_string())
                    .collect::<Vec<String>>()
            } else {
                Vec::new()
            },
            content
                .0
                .iter()
                .map(|s| -> String { s.to_string() })
                .collect::<String>(),
        ),
    ))
}

/// TODO
pub fn parse_repeat(input: &str) -> IResult<&str, Token, VerboseError<&str>> {
    let (input, _) = preceded(
        space0,
        alt((
            parse_instr("REPEAT"),
            parse_instr("REPT"),
            parse_instr("REP"),
        )),
    )(input)?;

    eprintln!("rep");

    let (input, count) = cut(context("repeat count", expr))(input)?;

    let (input, inner) = cut(context("repeat content", inner_code))(input)?;

    let (input, _) = cut(context(
        "repeat closure",
        tuple((
            space0,
            alt((
                parse_instr("ENDREPEAT"),
                parse_instr("ENDREPT"),
                parse_instr("ENDREP"),
                parse_instr("ENDR"),
                parse_instr("REND"),
            )),
            space0,
        )),
    ))(input)?;

    Ok((input, Token::Repeat(count, BaseListing::from(inner), None)))
}

/// TODO
pub fn parse_basic(input: &str) -> IResult<&str, Token, VerboseError<&str>> {
    let (input, _) = tuple((space0, tag_no_case("LOCOMOTIVE"), space0))(input)?;

    let (input, args) = opt(separated_nonempty_list(
        preceded(space0, char(',')),
        preceded(space0, map(parse_label(false), |s| s.to_string())),
    ))(input)?;

    let (input, _) = tuple((space0, opt(tag("\r")), tag("\n")))(input)?;

    let (input, hidden_lines) =
        opt(terminated(preceded(space0, parse_basic_hide_lines), space0))(input)?;

    let (input, basic) = take_until("ENDLOCOMOTIVE")(input)?;

    let (input, _) = tuple((tag_no_case("ENDLOCOMOTIVE"), space0))(input)?;

    Ok((input, Token::Basic(args, hidden_lines, basic.to_string())))
}

/// Parse the instruction to hide basic lines
pub fn parse_basic_hide_lines(input: &str) -> IResult<&str, Vec<u16>, VerboseError<&str>> {
    let (input, _) = tuple((tag_no_case("HIDE_LINES"), space1))(input)?;
    separated_nonempty_list(preceded(space0, char(',')), preceded(space0, dec_number))(input)
}

/// TODO - currently consume several lines. Should do it only one time
pub fn parse_empty_line(input: &str) -> IResult<&str, Vec<Token>, VerboseError<&str>> {
    // let (input, _) = opt(line_ending)(input)?;
    let (input, comment) = delimited(space0, opt(comment), space0)(input)?;
    let (input, _) = alt((line_ending, eof))(input)?;

    let mut res = Vec::new();
    if comment.is_some() {
        res.push(comment.unwrap());
    }

    Ok((input, res))
}

fn parse_single_token(first: bool) -> impl Fn(&str) -> IResult<&str, Token, VerboseError<&str>> {
    move |input: &str| {
        // Do not match ':' for the first case
        let input = if first {
            input
        } else {
            let (input, _) = context("delimitation", delimited(space0, char(':'), space0))(input)?;
            input
        };

        // Get the token
        let (input, opcode) = context(
            "single token",
            preceded(space0, alt((parse_token, parse_directive))),
        )(input)?;

        Ok((input, opcode))
    }
}

fn eof(input: &str) -> IResult<&str, &str, VerboseError<&str>> {
    if input.len() == 0 {
        Ok((input, input))
    } else {
        Err(Err::Error(error_position!(input, ErrorKind::Eof)))
    }
}

/// Parse a line
/// TODO add an argument o manage cases like '... : ENDIF'
pub fn parse_z80_line_complete(input: &str) -> IResult<&str, Vec<Token>, VerboseError<&str>> {
    // Eat previous line ending
    let (input, _) = opt(line_ending)(input)?;

    // Eat optional label
    let (input, label) = opt(parse_label(true))(input)?;
    let (input, _) = space1(input)?;

    // First directive MUST not be the  a keyword that ends a structure
    let (input, _) = not(parse_forbidden_keyword)(input)?;

    // Eat first token or directive
    let (input, opcode) = context("first token", cut(parse_single_token(true)))(input)?;

    // Eat the additional opcodes
    let (input, additional_opcodes) = context(
        "other tokens",
        cut(fold_many0(
            parse_single_token(false),
            Vec::new(),
            |mut acc: Vec<_>, item| {
                acc.push(item);
                acc
            },
        )),
    )(input)?;

    // Eat final comment
    let (input, _) = space0(input)?;
    let (input, comment) = opt(comment)(input)?;
    let (input, _) = space0(input)?;

    // Ensure it is the end of line of file
    let (input, _) = cut(alt((line_ending, eof)))(input)?;

    // Build the result
    let mut tokens = Vec::new();
    if label.is_some() {
        tokens.push(Token::Label(label.unwrap()));
    }
    tokens.push(opcode);
    for opcode in additional_opcodes {
        tokens.push(opcode);
    }
    if comment.is_some() {
        tokens.push(comment.unwrap());
    }

    Ok((input, tokens))
}

/// No opcodes are expected there.
/// Initially it was supposed to manage lines with only labels, however it has been extended
/// to labels fallowed by specific commands.
pub fn parse_z80_line_label_only(input: &str) -> IResult<&str, Vec<Token>, VerboseError<&str>> {
    let (input, label) = parse_label(true)(input)?;

    // TODO make these stuff alternatives ...
    // Manage Equ
    // BUG Equ and = are supposed to be different
    let (input, equ) = opt(preceded(
        preceded(space1, alt((tag_no_case("EQU"), tag_no_case("=")))),
        preceded(space1, expr),
    ))(input)?;

    // opt!(char!(':')) >>

    let (input, comment) = delimited(space0, opt(comment), alt((line_ending, eof)))(input)?;

    {
        let mut tokens = Vec::new();

        if equ.is_some() {
            tokens.push(Token::Equ(label, equ.unwrap()));
        } else {
            tokens.push(Token::Label(label));
        }
        if comment.is_some() {
            tokens.push(comment.unwrap());
        }

        Ok((input, tokens))
    }
}

/// Parser for file names in appropriate directives
pub fn parse_fname(input: &str) -> IResult<&str, &str, VerboseError<&str>> {
    alt((
        preceded(tag("\""), terminated(take_until("\""), take(1usize))),
        preceded(tag("'"), terminated(take_until("'"), take(1usize))),
    ))(input)
}

/// Parser for the include directive
pub fn parse_include(input: &str) -> IResult<&str, Token, VerboseError<&str>> {
    let (input, fname) = preceded(tuple((tag_no_case("INCLUDE"), space1)), parse_fname)(input)?;

    Ok((input, Token::Include(fname.to_string(), None)))
}

/// Parse for the various binary include directives
pub fn parse_incbin(input: &str) -> IResult<&str, Token, VerboseError<&str>> {
    let (input, transformation) = alt((
        map(tag_no_case("INCBIN"), |_| BinaryTransformation::None),
        map(tag_no_case("INCEXO"), |_| BinaryTransformation::Exomizer),
        map(tag_no_case("INCL49"), |_| BinaryTransformation::Lz49),
    ))(input)?;

    let (input, fname) = preceded(space1, parse_fname)(input)?;

    let (input, offset) = opt(preceded(tuple((space0, char(','), space0)), expr))(input)?;
    let (input, length) = opt(preceded(tuple((space0, char(','), space0)), expr))(input)?;
    let (input, extended_offset) = opt(preceded(tuple((space0, char(','), space0)), expr))(input)?;
    let (input, off) = opt(preceded(
        tuple((space0, char(','), space0)),
        tag_no_case("OFF"),
    ))(input)?;

    Ok((
        input,
        Token::Incbin {
            fname: fname.to_string(),
            offset,
            length,
            extended_offset: None,
            off: off.is_some(),
            content: None,
            transformation,
        },
    ))
}

/// Parse  UNDEF directive.
pub fn parse_undef(input: &str) -> IResult<&str, Token, VerboseError<&str>> {
    let (input, label) =
        preceded(tuple((tag_no_case("UNDEF"), space1)), parse_label(false))(input)?;

    Ok((input, Token::Undef(label)))
}

/// Parse the opcodes. TODO rename as parse_opcode ...
pub fn parse_token(input: &str) -> IResult<&str, Token, VerboseError<&str>> {
    alt((
        parse_ex_af,
        parse_ex_hl_de,
        parse_ex_mem_sp,
        parse_logical_operator,
        parse_add_or_adc,
        parse_cp,
        parse_djnz,
        parse_ld,
        parse_inc_dec,
        parse_out,
        parse_in,
        parse_call_jp_or_jr,
        parse_opcode_no_arg,
        parse_push_n_pop,
        parse_res_set_bit,
        parse_shifts_and_rotations,
        parse_sub,
        parse_sbc,
        parse_ret,
        parse_rst,
        parse_im,
    ))(input)
}

/// Parse ex af, af' instruction
pub fn parse_ex_af(input: &str) -> IResult<&str, Token, VerboseError<&str>> {
    value(
        Token::OpCode(Mnemonic::ExAf, None, None),
        tuple((
            tag_no_case("EX"),
            space1,
            parse_register_af,
            parse_comma,
            tag_no_case("AF'"),
        )),
    )(input)
}

/// Parse ex hl, de instruction
pub fn parse_ex_hl_de(input: &str) -> IResult<&str, Token, VerboseError<&str>> {
    value(
        Token::OpCode(Mnemonic::ExHlDe, None, None),
        alt((
            tuple((
                tag_no_case("EX"),
                space1,
                parse_register_hl,
                parse_comma,
                parse_register_de,
            )),
            tuple((
                tag_no_case("EX"),
                space1,
                parse_register_de,
                parse_comma,
                parse_register_hl,
            )),
        )),
    )(input)
}

/// Parse ex (sp), hl
pub fn parse_ex_mem_sp(input: &str) -> IResult<&str, Token, VerboseError<&str>> {
    let (input, destination) = tuple((
        tag_no_case("EX"),
        space1,
        char('('),
        space0,
        parse_register_sp,
        space0,
        char(')'),
        parse_comma,
        alt((parse_register_hl, parse_indexregister16)),
    ))(input)?;

    Ok((
        input,
        Token::OpCode(Mnemonic::ExMemSp, Some(destination.8), None),
    ))
}

/// Parse any directive
pub fn parse_directive(input: &str) -> IResult<&str, Token, VerboseError<&str>> {
    alt((
        parse_assert,
        parse_bankset,
        parse_bank,
        parse_run,
        parse_align,
        parse_breakpoint,
        parse_bankset,
        parse_buildsna,
        parse_org,
        parse_defs,
        parse_include,
        parse_incbin,
        parse_db_or_dw,
        parse_print,
        parse_protect,
        parse_run,
        parse_snaset,
        parse_stable_ticker,
        parse_undef,
        parse_noarg_directive,
        parse_macro_call, // need to be the very last one as it eats everything else
    ))(input)
}

/// Parse directives with no arguments
pub fn parse_noarg_directive(input: &str) -> IResult<&str, Token, VerboseError<&str>> {
    alt((
        value(Token::List, tag_no_case("list")),
        value(Token::NoList, tag_no_case("nolist")),
    ))(input)
}

#[derive(Clone, Copy, Debug)]
enum KindOfConditional {
    If,
    IfNot,
    IfDef,
    IfNdef,
}

/// Parse if expression.TODO finish the implementation in order to have ELSEIF and ELSE branches"
pub fn parse_conditional(input: &str) -> IResult<&str, Token, VerboseError<&str>> {
    // Gest the kind of test to do
    let (input, test_kind) = alt((
        value(KindOfConditional::If, parse_instr("IF")),
        value(KindOfConditional::IfNot, parse_instr("IFNOT")),
        value(KindOfConditional::IfDef, parse_instr("IFDEF")),
        value(KindOfConditional::IfNdef, parse_instr("IFNDEF")),
    ))(input)?;

    // Get the corresponding test
    let (input, cond) = context(
        "Condition error",
        cut(delimited(
            space0,
            parse_conditional_condition(test_kind),
            space0,
        )),
    )(input)?;

    let (input, _) = alt((line_ending, tag(":")))(input)?;

    let (input, code) = context("main case", cut(inner_code))(input)?;

    let (input, r#else) = context(
        "else",
        opt(preceded(
            delimited(
                space0,
                parse_instr("ELSE"),
                cut(opt(alt((terminated(space0, line_ending), tag(":"))))),
            ),
            context("else code", inner_code),
        )),
    )(input)?;

    let (input, _) = context(
        "end cond",
        tuple((
            cut(alt((space1, delimited(space0, tag(":"), space0)))),
            cut(preceded(space0, parse_instr("ENDIF"))),
        )),
    )(input)?;

    Ok((
        input,
        Token::If(vec![(cond, code.into())], r#else.map(BaseListing::from)),
    ))
}

/// Read the condition part in the parse_conditional macro
fn parse_conditional_condition(
    code: KindOfConditional,
) -> impl Fn(&str) -> IResult<&str, TestKind, VerboseError<&str>> {
    move |input: &str| -> IResult<&str, TestKind, VerboseError<&str>> {
        match &code {
            KindOfConditional::If => map(expr, |e| TestKind::True(e))(input),

            KindOfConditional::IfNot => map(expr, |e| TestKind::False(e))(input),

            KindOfConditional::IfDef => {
                map(parse_label(false), |l| TestKind::LabelExists(l))(input)
            }

            KindOfConditional::IfNdef => {
                map(parse_label(false), |l| TestKind::LabelDoesNotExist(l))(input)
            }

            _ => unreachable!(),
        }
    }
}

/// Parse a breakpint instruction
pub fn parse_breakpoint(input: &str) -> IResult<&str, Token, VerboseError<&str>> {
    map(preceded(parse_instr("BREAKPOINT"), opt(expr)), |exp| {
        Token::Breakpoint(exp)
    })(input)
}

pub fn parse_bankset(input: &str) -> IResult<&str, Token, VerboseError<&str>> {
    map(preceded(parse_instr("BANKSET"), expr), |exp| {
        Token::Bankset(exp)
    })(input)
}

pub fn parse_buildsna(input: &str) -> IResult<&str, Token, VerboseError<&str>> {
    terminated(
        map(
            preceded(
                parse_instr("BUILDSNA"),
                cut(opt(alt((tag_no_case("V2"), tag_no_case("V3"))))),
            ),
            |v| {
                Token::BuildSna(match v {
                    Some(txt) => {
                        if txt.to_lowercase() == "v2" {
                            Some(SnapshotVersion::V2)
                        } else {
                            Some(SnapshotVersion::V3)
                        }
                    }
                    None => None,
                })
            },
        ),
        not(alphanumeric1),
    )(input)
}

pub fn parse_run(input: &str) -> IResult<&str, Token, VerboseError<&str>> {
    let (input, exp) = preceded(parse_instr("RUN"), expr)(input)?;
    let (input, ga) = opt(preceded(tuple((space0, char(','), space0)), expr))(input)?;

    Ok((input, Token::Run(exp, ga)))
}

/// Parse tickin directives
pub fn parse_stable_ticker(input: &str) -> IResult<&str, Token, VerboseError<&str>> {
    alt((parse_stable_ticker_start, parse_stable_ticker_stop))(input)
}

/// Parse begining of ticker
pub fn parse_stable_ticker_start(input: &str) -> IResult<&str, Token, VerboseError<&str>> {
    map(
        preceded(
            tuple((
                opt(tag_no_case("stable")),
                tag_no_case("ticker"),
                space1,
                tag_no_case("start"),
                space1,
            )),
            parse_label(false),
        ),
        |name| Token::StableTicker(StableTickerAction::Start(name)),
    )(input)
}

/// Parse end of ticker
pub fn parse_stable_ticker_stop(input: &str) -> IResult<&str, Token, VerboseError<&str>> {
    value(
        Token::StableTicker(StableTickerAction::Stop),
        tuple((
            opt(tag_no_case("stable")),
            tag_no_case("ticker"),
            space1,
            tag_no_case("stop"),
        )),
    )(input)
}

pub fn parse_bankset(input: &str) -> IResult<&str, Token> {
    let (input, _) = parse_instr("bankset")(input)?;   
    let (input, count) = expr(input)?;

    Ok((input, Token::Bankset(count)))

}

pub fn parse_bank(input: &str) -> IResult<&str, Token> {
    let (input, _) = parse_instr("bank")(input)?;   
    let (input, count) = expr(input)?;

    Ok((input, Token::Bankset(count)))

}

pub fn parse_run(input: &str) -> IResult<&str, Token> {
    let (input, _) = parse_instr("run")(input)?;   
    let (input, address1) = expr(input)?;
    let(input, address2) = opt(
        preceded(
            parse_comma,
            expr
        )
    )(input)?;

    Ok((input, Token::Run(address1, address2)))

}

/// Parse fake and real LD instructions
pub fn parse_ld(input: &str) -> IResult<&str, Token, VerboseError<&str>> {
    context("ld", alt((
        context("fake ld", parse_ld_fake), 
        context("normal ld", parse_ld_normal))
    ))(input)
}

/// Parse artifical LD instruction (would be replaced by several real instructions)
pub fn parse_ld_fake(input: &str) -> IResult<&str, Token, VerboseError<&str>> {
    let (input, _) = tuple((tag_no_case("LD"), space1))(input)?;

    let (input, dst) = terminated(
        parse_register16, 
        not(alt((
            tag_no_case(".low"), 
            tag_no_case(".high")
            ))
        )
    )(input)?;

    let (input, _) = tuple((space0, tag(","), space0))(input)?;

    let (input, src) = parse_register16(input)?;

    Ok((input, Token::OpCode(Mnemonic::Ld, Some(dst), Some(src))))
}

/// Parse the valids LD versions
pub fn parse_ld_normal(input: &str) -> IResult<&str, Token, VerboseError<&str>> {
    let (input, _) = context("...", tuple((space0, parse_instr("LD"), space0)))(input)?;

    let (input, dst) = context("output", cut(alt((
        parse_reg_address,
        parse_indexregister_with_index,
        parse_register_sp,
        terminated(
            parse_register16, 
            not(alt((
                tag_no_case(".low"), 
                tag_no_case(".high")
                ))
            )
        ),
        parse_register8,
        parse_indexregister16,
        parse_indexregister8,
        parse_register_i,
        parse_register_r,
        parse_hl_address,
        parse_address,
    ))))(input)?;

    let (input, _) = context("comma", cut(parse_comma))(input)?;

    // src possibilities depend on dst
    let (input, src) = context("input", cut(parse_ld_normal_src(&dst)))(input)?;

    Ok((input, Token::OpCode(Mnemonic::Ld, Some(dst), Some(src))))
}

/// Parse the source of LD depending on its destination
fn parse_ld_normal_src(
    dst: &DataAccess,
) -> impl Fn(&str) -> IResult<&str, DataAccess, VerboseError<&str>> + '_ {
    move |input: &str| {
        if dst.is_register_sp() {
            alt((
                parse_register_hl,
                parse_indexregister16,
                parse_address,
                parse_expr,
            ))(input)
        } else if dst.is_address_in_register16() {
            // by construction is IS HL
            alt((parse_register8, parse_expr))(input)
        } else if dst.is_register16() | dst.is_indexregister16() {
            alt((parse_address, parse_expr))(input)
        } else if dst.is_register8() {
            // todo find a way to merge them together
            if dst.is_register_a() {
                alt((
                    parse_indexregister_with_index,
                    parse_reg_address,
                    parse_address,
                    parse_register8,
                    parse_indexregister8,
                    parse_register_i,
                    parse_register_r,
                    parse_expr,
                ))(input)
            } else {
                alt((
                    parse_indexregister_with_index,
                    parse_hl_address,
                    parse_address,
                    parse_register8,
                    parse_indexregister8,
                    parse_expr,
                ))(input)
            }
        } else if dst.is_indexregister8() {
            alt((
                parse_indexregister_with_index,
                parse_hl_address,
                parse_address,
                parse_register8,
                verify(alt((parse_register_ixh, parse_register_ixl)), |_| {
                    dst.is_register_ixl() || dst.is_register_ixh()
                }),
                verify(alt((parse_register_iyh, parse_register_iyl)), |_| {
                    dst.is_register_iyl() || dst.is_register_iyh()
                }),
                parse_expr,
            ))(input)
        } else if dst.is_memory() {
            alt((
                parse_register16,
                parse_register8,
                parse_register_sp,
                parse_indexregister16,
            ))(input)
        } else if dst.is_address_in_register16() {
            parse_register8(input)
        } else if dst.is_indexregister_with_index() {
            alt((parse_register8, parse_expr))(input)
        } else if dst.is_register_i() || dst.is_register_r() {
            parse_register_a(input)
        } else {
            Err(nom::Err::Error(VerboseError::from_error_kind(
                input,
                ErrorKind::Alt,
            )))
        }
    }
}

/// Parse RES, SET and BIT instructions
pub fn parse_res_set_bit(input: &str) -> IResult<&str, Token, VerboseError<&str>> {
    let (input, res_or_set) = alt((
        value(Mnemonic::Res, tag_no_case("RES")),
        value(Mnemonic::Bit, tag_no_case("BIT")),
        value(Mnemonic::Set, tag_no_case("SET")),
    ))(input)?;

    let (input, bit) = preceded(space1, parse_expr)(input)?;

    let (input, _) = delimited(space0, tag(","), space0)(input)?;

    let (input, operand) = alt((
        parse_register8,
        parse_hl_address,
        parse_indexregister_with_index,
    ))(input)?;

    Ok((input, Token::OpCode(res_or_set, Some(bit), Some(operand))))
}

/// Parse CP tokens
pub fn parse_cp(input: &str) -> IResult<&str, Token, VerboseError<&str>> {
    map(
        preceded(
            parse_instr("CP"),
            alt((
                parse_register8,
                parse_indexregister8,
                parse_hl_address,
                parse_indexregister_with_index,
                parse_expr,
            )),
        ),
        |operand| Token::OpCode(Mnemonic::Cp, Some(operand), None),
    )(input)
}

/// Parse DB DW directives
pub fn parse_db_or_dw(input: &str) -> IResult<&str, Token, VerboseError<&str>> {
    let (input, is_db) = alt((
        map(alt((parse_instr("DB"), parse_instr("DEFB"))), { |_| true }),
        map(alt((parse_instr("DW"), parse_instr("DEFW"))), { |_| false }),
    ))(input)?;

    let (input, expr) = expr_list(input)?;
    Ok((
        input,
        if is_db {
            Token::Defb(expr)
        } else {
            Token::Defw(expr)
        },
    ))
}

// Fail if we do not read a forbidden keyword
pub fn parse_forbidden_keyword(input: &str) -> IResult<&str, String, VerboseError<&str>> {
    let (input, _) = space0(input)?;
    let (input, name) = parse_label(false)(input)?;

    if !FINAL_DIRECTIVE
        .iter()
        .find(|&&a| a.to_lowercase() == name.to_lowercase())
        .is_some()
    {
        return Err(Err::Error(VerboseError::from_error_kind(
            input,
            ErrorKind::AlphaNumeric,
        )));
    }

    let (input, _) = space0(input)?;

    Ok((input, name))
}

/// Manage the call of a macro.
/// TODO use parse_forbidden_keyword
pub fn parse_macro_call(input: &str) -> IResult<&str, Token, VerboseError<&str>> {
    // BUG: added because of parsing issues. Need to find why and remove ot
    let (input, _) = space0(input)?;
    let (input, name) = parse_label(false)(input)?;
    
    // Check if the macro name is allowed
    if FIRST_DIRECTIVE
    .iter()
    .chain(FINAL_DIRECTIVE.iter())
    .find(|&&a| a.to_lowercase() == name.to_lowercase())
    .is_some()
    {
        Err(Err::Failure(
            nom::error::ParseError::<&str>::from_error_kind(input, ErrorKind::AlphaNumeric),
        ))
    } else {
        let (input, args) = alt((
            value(Default::default(), delimited(space0, tag_no_case("(void)"), space0)),
            opt(alt((
                /*expr_list,  */ // initially a list of expression was used; now it is just plain strings
                separated_nonempty_list(
                    tuple((tag(","), space0)),
                    take_till(|c| c == ',' || c == '\n'),
                ),
                map(tag_no_case("(void)"), { |_| Vec::new() }),
            ))),
        ))(input)?;
        
        Ok((
            input,
            Token::MacroCall(
                name,
                args.unwrap_or_default()
                .iter()
                .map(|s| s.to_string())
                .collect::<Vec<String>>(),
            ),
        ))
    }
}

fn parse_instr(name: &str) -> impl Fn(&str) -> IResult<&str, (), VerboseError<&str>> + '_ {
    move |input: &str| map(tuple((tag_no_case(name), not(alpha1), space0)), |_| ())(input)
}

/// ...
pub fn parse_djnz(input: &str) -> IResult<&str, Token, VerboseError<&str>> {
    map(preceded(parse_instr("DJNZ"), parse_expr), |expr| {
        Token::OpCode(Mnemonic::Djnz, Some(expr), None)
    })(input)
}

/// ...
pub fn expr_list(input: &str) -> IResult<&str, Vec<Expr>, VerboseError<&str>> {
    separated_nonempty_list(tuple((tag(","), space0)), alt((expr, string_expr)))(input)
}

/// ...
pub fn parse_assert(input: &str) -> IResult<&str, Token, VerboseError<&str>> {
    let (input, expr) = preceded(parse_instr("ASSERT"), expr)(input)?;

    let (input, comment) = opt(preceded(
        delimited(space0, tag(","), space0),
        delimited(tag("\""), take_until("\""), tag("\"")),
    ))(input)?;

    Ok((input, Token::Assert(expr, comment.map(|s| s.to_string()))))
}

/// ...
pub fn parse_align(input: &str) -> IResult<&str, Token, VerboseError<&str>> {
    map(preceded(parse_instr("ALIGN"), expr), |expr| {
        Token::Align(expr, None)
    })(input)
}

/// ...
pub fn parse_print(input: &str) -> IResult<&str, Token, VerboseError<&str>> {
    map(
        preceded(
            parse_instr("PRINT"),
<<<<<<< HEAD
            complete(
                
                separated_list(
                    parse_comma,
                    alt((
                        formatted_expr,
                        map(expr, FormattedExpr::from),
                        map(string_between_quotes, { |s: &str| FormattedExpr::from(Expr::String(s.to_string()))}),
                    ))
                )
            )
        ),
        |exp| Token::Print(exp),
=======
            cut(separated_nonempty_list(
                delimited(space0, char(','), space0),
                alt((
                    formatted_expr,
                    map(expr, FormattedExpr::from),
                    map(string_between_quotes, {
                        |s: &str| FormattedExpr::from(Expr::String(s.to_string()))
                    }),
                )),
            )),
        ),
        |exps| Token::Print(exps),
>>>>>>> c4b7c5c5
    )(input)
}

/// Parse formatted expression for print like directives
/// WARNING: only formated case is taken into account
fn formatted_expr(input: &str) -> IResult<&str, FormattedExpr, VerboseError<&str>> {
    let (input, _) = char('{')(input)?;
    let (input, format) = cut(alt((
        value(ExprFormat::Int, tag_no_case("INT")),
        value(ExprFormat::Hex(Some(2)), tag_no_case("HEX4")),
        value(ExprFormat::Hex(Some(4)), tag_no_case("HEX8")),
        value(ExprFormat::Hex(Some(8)), tag_no_case("HEX2")),
        value(ExprFormat::Hex(None), tag_no_case("HEX")),
        value(ExprFormat::Bin(Some(8)), tag_no_case("BIN8")),
        value(ExprFormat::Bin(Some(16)), tag_no_case("BIN16")),
        value(ExprFormat::Bin(Some(32)), tag_no_case("BIN32")),
        value(ExprFormat::Bin(None), tag_no_case("BIN")),
    )))(input)?;
    let (input, _) = char('}')(input)?;

    let (input, _) = space0(input)?;

    let (input, exp) = expr(input)?;

    Ok((input, FormattedExpr::Formatted(format, exp)))
}

fn parse_comma(input: &str) -> IResult<&str, (), VerboseError<&str>> {
    map(tuple((space0, tag(","), space0)), |_| ())(input)
}

/// ...
pub fn parse_protect(input: &str) -> IResult<&str, Token, VerboseError<&str>> {
    let (input, start) = preceded(parse_instr("PROTECT"), expr)(input)?;

    let (input, end) = preceded(parse_comma, expr)(input)?;

    Ok((input, Token::Protect(start, end)))
}

/// ...
pub fn parse_logical_operator(input: &str) -> IResult<&str, Token, VerboseError<&str>> {
    let (input, operator) = alt((
        value(Mnemonic::And, parse_instr("AND")),
        value(Mnemonic::Or, parse_instr("Or")),
        value(Mnemonic::Xor, parse_instr("Xor")),
    ))(input)?;

    let (input, operand) = cut(context(
        "logical operand",
        alt((
            parse_register8,
            parse_indexregister8,
            parse_hl_address,
            parse_indexregister_with_index,
            parse_expr,
        )),
    ))(input)?;

    Ok((input, Token::OpCode(operator, Some(operand), None)))
}

/// ...
pub fn parse_add_or_adc(input: &str) -> IResult<&str, Token, VerboseError<&str>> {
    alt((parse_add_or_adc_complete, parse_add_or_adc_shorten))(input)
}

/// Substraction with A register
pub fn parse_sub(input: &str) -> IResult<&str, Token, VerboseError<&str>> {
    let (input, _) = tag_no_case("SUB")(input)?;
    let (input, _) = space1(input)?;
    let (input, operand) = alt((
        parse_register8,
        parse_indexregister8,
        parse_hl_address,
        parse_indexregister_with_index,
        parse_expr,
    ))(input)?;

    Ok((input, Token::OpCode(Mnemonic::Sub, Some(operand), None)))
}

/// Par se the SBC instruction
pub fn parse_sbc(input: &str) -> IResult<&str, Token, VerboseError<&str>> {
    let (input, _) = tag_no_case("SBC")(input)?;
    let (input, _) = space1(input)?;
    let (input, opera) = alt((parse_register_a, parse_register_hl))(input)?;
    let (input, _) = parse_comma(input)?;

    let (input, operb) = if opera.is_register_a() {
        alt((
            parse_register8,
            parse_indexregister8,
            parse_hl_address,
            parse_indexregister_with_index,
            parse_expr,
        ))(input)
    } else {
        alt((parse_register16, parse_register_sp))(input)
    }?;

    Ok((
        input,
        Token::OpCode(Mnemonic::Sbc, Some(opera), Some(operb)),
    ))
}

/// Parse ADC and ADD instructions
pub fn parse_add_or_adc_complete(input: &str) -> IResult<&str, Token, VerboseError<&str>> {
    let (input, add_or_adc) = alt((
        value(Mnemonic::Adc, tag_no_case("ADC")),
        value(Mnemonic::Add, tag_no_case("ADD")),
    ))(input)?;

    let (input, _) = space1(input)?;

    let (input, first) = alt((
        value(DataAccess::Register8(Register8::A), parse_register_a),
        value(DataAccess::Register16(Register16::Hl), parse_register_hl),
        parse_indexregister16,
    ))(input)?;

    let (input, _) = tuple((space0, tag(","), space0))(input)?;

    let (input, second) = if first.is_register8() {
        alt((
            parse_register8,
            parse_indexregister8,
            parse_hl_address,
            parse_indexregister_with_index,
            parse_expr,
        ))(input)
    } else if first.is_register16() {
        alt((parse_register16, parse_register_sp))(input) // Case for HL XXX AF is accepted whereas it is not the case in real life
    } else if first.is_indexregister16() {
        alt((
            parse_register_bc,
            parse_register_de,
            parse_register_hl,
            parse_register_sp,
            verify(parse_register_ix, |_| first.is_register_ix()),
            verify(parse_register_iy, |_| first.is_register_iy()),
        ))(input)
    } else {
        return Err(nom::Err::Error(VerboseError::from_error_kind(
            input,
            ErrorKind::Alt,
        )));
    }?;

    Ok((input, Token::OpCode(add_or_adc, Some(first), Some(second))))
}

/// TODO Find a way to not duplicate code with complete version
pub fn parse_add_or_adc_shorten(input: &str) -> IResult<&str, Token, VerboseError<&str>> {
    let (input, add_or_adc) = alt((
        value(Mnemonic::Adc, parse_instr("ADC")),
        value(Mnemonic::Add, parse_instr("ADD")),
    ))(input)?;

    let (input, second) = alt((
        parse_register8,
        parse_hl_address,
        parse_indexregister_with_index,
        parse_expr,
    ))(input)?;

    Ok((
        input,
        Token::OpCode(
            add_or_adc,
            Some(DataAccess::Register8(Register8::A)),
            Some(second),
        ),
    ))
}

/// ...
pub fn parse_push_n_pop(input: &str) -> IResult<&str, Token, VerboseError<&str>> {
    let (input, push_or_pop) = alt((
        value(Mnemonic::Push, parse_instr("PUSH")),
        value(Mnemonic::Pop, parse_instr("POP")),
    ))(input)?;

    let (input, registers) = separated_nonempty_list(
        parse_comma,
        alt((parse_register16, parse_indexregister16)),
    )(input)?;

    if registers.len() > 1 {
        match push_or_pop {
            Mnemonic::Push => Ok((input, Token::MultiPush(registers))),
            Mnemonic::Pop => Ok((input, Token::MultiPop(registers))),
            _ => unreachable!(),
        }
    } else {
        Ok((
            input,
            Token::OpCode(push_or_pop, Some(registers[0].clone()), None),
        ))
    }
}

/// ...
pub fn parse_ret(input: &str) -> IResult<&str, Token, VerboseError<&str>> {
    map(
        preceded(tag_no_case("RET"), opt(preceded(space1, parse_flag_test))),
        |cond| {
            Token::OpCode(
                Mnemonic::Ret,
                if cond.is_some() {
                    Some(DataAccess::FlagTest(cond.unwrap()))
                } else {
                    None
                },
                None,
            )
        },
    )(input)
}

/// ...
pub fn parse_inc_dec(input: &str) -> IResult<&str, Token, VerboseError<&str>> {
    let (input, inc_or_dec) = alt((
        value(Mnemonic::Inc, parse_instr("INC")),
        value(Mnemonic::Dec, parse_instr("DEC")),
    ))(input)?;

    let (input, register) = alt((
        parse_register16,
        parse_indexregister16,
        parse_register8,
        parse_indexregister8,
        parse_register_sp,
        parse_hl_address,
        parse_indexregister_with_index,
    ))(input)?;

    Ok((input, Token::OpCode(inc_or_dec, Some(register), None)))
}

/// TODO manage other out formats
pub fn parse_out(input: &str) -> IResult<&str, Token, VerboseError<&str>> {
    let (input, _) = parse_instr("OUT")(input)?;

    // get the port proposal
    let (input, port) = alt((parse_portc, parse_address))(input)?;

    let (input, _) = parse_comma(input)?;

    // the vlaue depends on the port
    let (input, value) = if port.is_portc() {
        // reg c
        alt((
            parse_register8,
            value(DataAccess::from(Expr::from(0)), tag("0")),
        ))(input)?
    } else {
        parse_register_a(input)?
    };

    Ok((input, Token::OpCode(Mnemonic::Out, Some(port), Some(value))))
}

/// Parse all the in flavors
pub fn parse_in(input: &str) -> IResult<&str, Token, VerboseError<&str>> {
    let (input, _) = parse_instr("IN")(input)?;

    // get the port proposal
    let (input, destination) = parse_register8(input)?;
    let (input, _) = parse_comma(input)?;
    let (input, port) = alt((
        verify(parse_address, |_| {
            destination.get_register8().unwrap().is_a()
        }),
        parse_portc,
    ))(input)?;

    Ok((
        input,
        Token::OpCode(Mnemonic::In, Some(destination), Some(port)),
    ))
}

/// Parse the rst instruction
pub fn parse_rst(input: &str) -> IResult<&str, Token, VerboseError<&str>> {
    let (input, _) = parse_instr("RST")(input)?;
    let (input, val) = parse_expr(input)?;

    Ok((input, Token::OpCode(Mnemonic::Rst, Some(val), None)))
}

/// Parse the IM instruction
pub fn parse_im(input: &str) -> IResult<&str, Token, VerboseError<&str>> {
    let (input, _) = parse_instr("IM")(input)?;
    let (input, val) = parse_expr(input)?;

    Ok((input, Token::OpCode(Mnemonic::Im, Some(val), None)))
}

/// Parse all RLC, RL, RR, SLA, SRA flavors
/// RLC A
/// RLC B
/// RLC C
/// RLC D
/// RLC E
/// RLC H
/// RLC L
/// RLC (HL)
/// RLC (IX+n)
/// RLC (IY+n)
pub fn parse_shifts_and_rotations(input: &str) -> IResult<&str, Token, VerboseError<&str>> {
    let (input, oper) = alt((
        value(Mnemonic::Rlc, parse_instr("RLC")),
        value(Mnemonic::Rrc, parse_instr("RRC")),
        value(Mnemonic::Rl, parse_instr("RL")),
        value(Mnemonic::Rr, parse_instr("RR")),
        value(Mnemonic::Sla, parse_instr("SLA")),
        value(Mnemonic::Sra, parse_instr("SRA")),
        value(Mnemonic::Srl, parse_instr("SRL")),
        value(Mnemonic::Sll, parse_instr("SLL")),
    ))(input)?;

    let (input, arg) = alt((
        parse_register8,
        parse_hl_address,
        parse_indexregister_with_index,
    ))(input)?;

    Ok((input, Token::OpCode(oper, Some(arg), None)))
}

/// TODO reduce the flag space for jr"],
pub fn parse_call_jp_or_jr(input: &str) -> IResult<&str, Token, VerboseError<&str>> {
    let (input, call_jp_or_jr) = alt((
        value(Mnemonic::Jp, parse_instr("JP")),
        value(Mnemonic::Jr, parse_instr("JR")),
        value(Mnemonic::Call, parse_instr("CALL")),
    ))(input)?;

    let (input, flag_test) = opt(terminated(
        parse_flag_test,
        delimited(space0, tag(","), space0),
    ))(input)?;

    let (input, dst) = alt((
        verify(alt((parse_hl_address, parse_indexregister_address)), |_| {
            call_jp_or_jr.is_jp() && flag_test.is_none()
        }), // not possible for call and for jp/jr when there is flag
        parse_expr,
    ))(input)?;

    let flag_test = if flag_test.is_some() {
        Some(DataAccess::FlagTest(flag_test.unwrap()))
    } else {
        None
    };

    Ok((input, Token::OpCode(call_jp_or_jr, flag_test, Some(dst))))
}

/// ...
pub fn parse_flag_test(input: &str) -> IResult<&str, FlagTest, VerboseError<&str>> {
    alt((
        value(FlagTest::NZ, tag_no_case("NZ")),
        value(FlagTest::Z, tag_no_case("Z")),
        value(FlagTest::NC, tag_no_case("NC")),
        value(FlagTest::C, tag_no_case("C")),
        value(FlagTest::PO, tag_no_case("PO")),
        value(FlagTest::PE, tag_no_case("PE")),
        value(FlagTest::P, tag_no_case("P")),
        value(FlagTest::M, tag_no_case("M")),
    ))(input)
}

/*
/// XXX to remove as soon as possible
named_attr!(#[doc="TODO"],
    parse_dollar <&str, Expr>, do_parse!(
        tag!("$") >>
        (Expr::Label(String::from("$")))
        )
    );
*/

/// Parse any standard 16bits register
/// TODO rename to emphasize it is standard reigsters
pub fn parse_register16(input: &str) -> IResult<&str, DataAccess, VerboseError<&str>> {
    alt((
        parse_register_hl,
        parse_register_bc,
        parse_register_de,
        parse_register_af,
    ))(input)
}

/// Parse any standard 16bits register
/// TODO rename to emphasize it is standard reigsters
pub fn parse_register8(input: &str) -> IResult<&str, DataAccess, VerboseError<&str>> {
    alt((
        map(tuple((
                parse_register16,
                preceded(tag("."), alt((
                    value('L', tag_no_case("low")),
                    value('H', tag_no_case("high"))
                ))),
                space0
            )),
            |(r16, code, _)| {
                if code == 'L' {
                    r16.to_data_access_for_low_register().unwrap()
                }
                else {
                    r16.to_data_access_for_high_register().unwrap()

                }
            }
        ),
        parse_register_a,
        parse_register_b,
        parse_register_c,
        parse_register_d,
        parse_register_e,
        parse_register_h,
        parse_register_l,
    ))(input)
}

/// Parse register i
pub fn parse_register_i(input: &str) -> IResult<&str, DataAccess, VerboseError<&str>> {
    value(
        DataAccess::SpecialRegisterI,
        tuple((tag_no_case("I"), not(alphanumeric1))),
    )(input)
}

/// Parse register r
pub fn parse_register_r(input: &str) -> IResult<&str, DataAccess, VerboseError<&str>> {
    value(
        DataAccess::SpecialRegisterR,
        tuple((tag_no_case("R"), not(alphanumeric1))),
    )(input)
}

macro_rules! parse_any_register8 {
    ($name: ident, $char:expr, $reg:expr) => {
        /// Parse register $char
        pub fn $name(input: &str) -> IResult<&str, DataAccess, VerboseError<&str>> {
            value(DataAccess::Register8($reg), parse_instr($char))(input)
        }
    };
}

parse_any_register8!(parse_register_a, "A", Register8::A);
parse_any_register8!(parse_register_b, "B", Register8::B);
parse_any_register8!(parse_register_c, "C", Register8::C);
parse_any_register8!(parse_register_d, "d", Register8::D);
parse_any_register8!(parse_register_e, "e", Register8::E);
parse_any_register8!(parse_register_h, "h", Register8::H);
parse_any_register8!(parse_register_l, "l", Register8::L);

/// Produce the function that parse a given register
fn register16_parser<'a>(
    representation: &'static str,
    register: Register16,
) -> impl Fn(&'a str) -> IResult<&'a str, DataAccess, VerboseError<&str>> {
    move |input: &'a str| {
        value(
            DataAccess::Register16(register),
            tuple((tag_no_case(representation), not(alphanumeric1))),
        )(input)
    }
}

macro_rules! parse_any_register16 {
    ($name: ident, $char:expr, $reg:expr) => {
        /// Parse the $char register and return it as a DataAccess
        pub fn $name(input: &str) -> IResult<&str, DataAccess, VerboseError<&str>> {
            register16_parser($char, $reg)(input)
        }
    };
}

parse_any_register16!(parse_register_sp, "SP", Register16::Sp);
parse_any_register16!(parse_register_af, "AF", Register16::Af);
parse_any_register16!(parse_register_bc, "BC", Register16::Bc);
parse_any_register16!(parse_register_de, "DE", Register16::De);
parse_any_register16!(parse_register_hl, "HL", Register16::Hl);

/// Parse the IX register
pub fn parse_register_ix(input: &str) -> IResult<&str, DataAccess, VerboseError<&str>> {
    value(
        DataAccess::IndexRegister16(IndexRegister16::Ix),
        tuple((tag_no_case("IX"), not(alphanumeric1))),
    )(input)
}

/// Parse the IY register
pub fn parse_register_iy(input: &str) -> IResult<&str, DataAccess, VerboseError<&str>> {
    value(
        DataAccess::IndexRegister16(IndexRegister16::Iy),
        tuple((tag_no_case("IY"), not(alphanumeric1))),
    )(input)
}

// TODO find a way to not use that
macro_rules! parse_any_indexregister8 {
    ($($reg:ident, $alias:ident)*) => {$(
        paste::item_with_macros! {
            /// Parse register $reg
            pub fn [<parse_register_ $reg:lower>] (input: &str) -> IResult<&str, DataAccess, VerboseError<&str>> {
                value(
                    DataAccess::IndexRegister8(IndexRegister8::$reg),
                    tuple((
                        alt((
                            tag_no_case( stringify!($reg)),
                            tag_no_case( stringify!($alias))
                        ))
                    , not(alphanumeric1)))
                )(input)
            }
        }
    )*}
}
parse_any_indexregister8!(Ixh,hx Ixl,lx Iyh,hy Iyl,ly);

/// Parse and indexed register in 8bits
pub fn parse_indexregister8(input: &str) -> IResult<&str, DataAccess, VerboseError<&str>> {
    alt((
        parse_register_ixh,
        parse_register_iyh,
        parse_register_ixl,
        parse_register_iyl,
    ))(input)
}

/// Parse a 16 bits indexed register
pub fn parse_indexregister16(input: &str) -> IResult<&str, DataAccess, VerboseError<&str>> {
    terminated(
        map(
            alt((
                map(tag_no_case("IX"), { |_| IndexRegister16::Ix }),
                map(tag_no_case("IY"), { |_| IndexRegister16::Iy }),
            )),
            |reg| DataAccess::IndexRegister16(reg),
        ),
        not(alphanumeric1),
    )(input)
}

/// Parse the use of an indexed register as (IX + 5)"
pub fn parse_indexregister_with_index(
    input: &str,
) -> IResult<&str, DataAccess, VerboseError<&str>> {
    let (input, reg) = preceded(tuple((tag("("), space0)), parse_indexregister16)(input)?;

    let (input, op) = preceded(
        space0,
        alt((value(Oper::Add, tag("+")), value(Oper::Sub, tag("-")))),
    )(input)?;

    let (input, expr) = terminated(expr, tuple((space0, tag(")"))))(input)?;

    Ok((
        input,
        DataAccess::IndexRegister16WithIndex(
            reg.get_indexregister16().unwrap(),
            match op {
                Oper::Add => expr,
                Oper::Sub => expr.neg(),
                _ => unreachable!(),
            },
        ),
    ))
}

/// Parse (C) used in in/out
pub fn parse_portc(input: &str) -> IResult<&str, DataAccess, VerboseError<&str>> {
    value(
        DataAccess::PortC,
        tuple((tag("("), space0, parse_register_c, space0, tag(")"))),
    )(input)
}

/// Parse an address access `(expression)`
pub fn parse_address(input: &str) -> IResult<&str, DataAccess, VerboseError<&str>> {
    map(
        delimited(tag("("), expr, preceded(space0, tag(")"))),
        |address| DataAccess::Memory(address),
    )(input)
}

/// Parse (R16)
pub fn parse_reg_address(input: &str) -> IResult<&str, DataAccess, VerboseError<&str>> {
    map(
        delimited(
            terminated(tag("("), space0),
            parse_register16,
            preceded(space0, tag(")")),
        ),
        |reg| DataAccess::MemoryRegister16(reg.get_register16().unwrap()),
    )(input)
}

/// Parse (HL)
pub fn parse_hl_address(input: &str) -> IResult<&str, DataAccess, VerboseError<&str>> {
    value(
        DataAccess::MemoryRegister16(Register16::Hl),
        delimited(
            terminated(tag("("), space0),
            parse_register_hl,
            preceded(space0, tag(")")),
        ),
    )(input)
}

/// Parse (ix) and (iy)
pub fn parse_indexregister_address(input: &str) -> IResult<&str, DataAccess, VerboseError<&str>> {
    map(
        delimited(
            terminated(tag("("), space0),
            parse_indexregister16,
            preceded(space0, tag(")")),
        ),
        |reg| DataAccess::MemoryIndexRegister16(reg.get_indexregister16().unwrap()),
    )(input)
}

/// Parse an expression and returns it inside a DataAccession::Expression
pub fn parse_expr(input: &str) -> IResult<&str, DataAccess, VerboseError<&str>> {
    let (input, expr) = expr(input)?;
    Ok((input, DataAccess::Expression(expr)))
}

/// Parse standard org directive
pub fn parse_org(input: &str) -> IResult<&str, Token, VerboseError<&str>> {
    let (input, _) = tuple((tag_no_case("ORG"), space1))(input)?;

    let (input, val) = expr(input)?;

    Ok((input, Token::Org(val, None)))
}

/// Parse defs instruction. TODO add optional parameters
pub fn parse_defs(input: &str) -> IResult<&str, Token, VerboseError<&str>> {
    let (input, _) = tuple((tag_no_case("DEFS"), space1))(input)?;

    let (input, val) = expr(input)?;

    Ok((input, Token::Defs(val, None)))
}

/// Parse any opcode having no argument
pub fn parse_opcode_no_arg(input: &str) -> IResult<&str, Token, VerboseError<&str>> {
    alt((
        parse_opcode_no_arg1,
        parse_opcode_no_arg2,
        parse_opcode_no_arg3,
    ))(input)
}

fn parse_opcode_no_arg1(input: &str) -> IResult<&str, Token, VerboseError<&str>> {
    let (input, mnemonic) = alt((
        map(parse_instr("DI"), { |_| Mnemonic::Di }),
        map(parse_instr("CCF"), { |_| Mnemonic::Ccf }),
        map(parse_instr("EI"), { |_| Mnemonic::Ei }),
        map(parse_instr("EXX"), { |_| Mnemonic::Exx }),
        map(parse_instr("HALT"), { |_| Mnemonic::Halt }),
        map(parse_instr("LDIR"), { |_| Mnemonic::Ldir }),
        map(parse_instr("LDDR"), { |_| Mnemonic::Lddr }),
        map(parse_instr("LDI"), { |_| Mnemonic::Ldi }),
        map(parse_instr("LDD"), { |_| Mnemonic::Ldd }),
        map(parse_instr("NOPS2"), { |_| Mnemonic::Nops2 }),
        map(parse_instr("NOP"), { |_| Mnemonic::Nop }),
        map(parse_instr("OUTD"), { |_| Mnemonic::Outd }),
        map(parse_instr("OUTI"), { |_| Mnemonic::Outi }),
    ))(input)?;

    Ok((input, Token::OpCode(mnemonic, None, None)))
}

fn parse_opcode_no_arg2(input: &str) -> IResult<&str, Token, VerboseError<&str>> {
    let (input, mnemonic) = alt((
        value(Mnemonic::Rla, parse_instr("RLA")),
        value(Mnemonic::Rra, parse_instr("RRA")),
        value(Mnemonic::Rlca, parse_instr("RLCA")),
        value(Mnemonic::Scf, parse_instr("SCF")),
        value(Mnemonic::Ind, parse_instr("IND")),
        value(Mnemonic::Indr, parse_instr("INDR")),
        value(Mnemonic::Ini, parse_instr("INI")),
        value(Mnemonic::Inir, parse_instr("INIR")),
        value(Mnemonic::Reti, parse_instr("RETI")),
        value(Mnemonic::Retn, parse_instr("RETN")),
        value(Mnemonic::Rrca, parse_instr("RRCA")),
        value(Mnemonic::Cpd, parse_instr("CPD")),
        value(Mnemonic::Cpdr, parse_instr("CPDR")),
        value(Mnemonic::Cpi, parse_instr("CPI")),
        value(Mnemonic::Cpir, parse_instr("CPIR")),
        value(Mnemonic::Cpl, parse_instr("CPL")),
    ))(input)?;

    Ok((input, Token::OpCode(mnemonic, None, None)))
}

fn parse_opcode_no_arg3(input: &str) -> IResult<&str, Token, VerboseError<&str>> {
    let (input, mnemonic) = alt((
        value(Mnemonic::Daa, parse_instr("DAA")),
        value(Mnemonic::Neg, parse_instr("NEG")),
        value(Mnemonic::Otdr, parse_instr("OTDR")),
        value(Mnemonic::Otir, parse_instr("OTIR")),
        value(Mnemonic::Rld, parse_instr("RLD")),
        value(Mnemonic::Rrd, parse_instr("RRD")),
    ))(input)?;

    Ok((input, Token::OpCode(mnemonic, None, None)))
}

fn parse_snaset(input: &str) -> IResult<&str, Token, VerboseError<&str>> {
    let line = input;

    let (input, _) = parse_instr("SNASET")(input)?;

    let (input, flagname) = cut(parse_label(false))(input)?;
    let (input, _) = delimited(space0, parse_comma, space0)(input)?;

    let (input, values) = cut(separated_nonempty_list(
        delimited(space0, parse_comma, space0),
        parse_flag_value,
    ))(input)?;

    let (flagname, value) = if values.len() == 1 {
        (flagname, values[0].clone())
    } else {
        (
            format!("{}:{}", flagname, values[0].as_u16().unwrap()),
            values[1].clone(),
        )
    };

    eprintln!("flagname => {}", &flagname);

    let (_, flag) = std::dbg!(parse_flag(&flagname)).map_err(|e| {
        nom::Err::Error(VerboseError::from_error_kind(line, ErrorKind::AlphaNumeric))
    })?;
    Ok((input, Token::SnaSet(flag, value)))
}

/// Parse a comment that start by `;` and ends at the end of the line.
pub fn comment(input: &str) -> IResult<&str, Token, VerboseError<&str>> {
    map(
        preceded(tag(";"), take_till(|ch| ch == '\n')),
        |string: &str| Token::Comment(string.to_owned()),
    )(input)
}

/// Usefull later for db
pub fn string_between_quotes(input: &str) -> IResult<&str, &str, VerboseError<&str>> {
    delimited(char('\"'), is_not("\""), char('\"'))(input)
}

/// TODO
pub fn string_expr(input: &str) -> IResult<&str, Expr, VerboseError<&str>> {
    map(string_between_quotes, |string| {
        Expr::String(string.to_string())
    })(input)
}

/// Parse a label(label: S)
pub fn parse_label(doubledots: bool) -> impl Fn(&str) -> IResult<&str, String, VerboseError<&str>> {
    move |input: &str| {
        // Get the label

        let (input, first) =
            one_of("abcdefghijklmnopqrstuvwxyzABCDEFGHIJKLMNOPQRSTUVWXYZ._")(input)?;
        let (input, middle) =
            is_a("abcdefghijklmnopqrstuvwxyzABCDEFGHIJKLMNOPQRSTUVWXYZ0123456789_.")(input)?;

        let input = if doubledots {
            let (input, _) = opt(tag_no_case(":"))(input)?;
            input
        } else {
            input
        };

        let label = format!("{}{}", first, middle.iter_elements().collect::<String>());

        let impossible = ["af", "hl", "de", "bc", "ix", "iy", "ixl", "ixh"];
        if impossible.iter().any(|val| val == &label.to_lowercase()) {
            Err(::nom::Err::Error(error_position!(input, ErrorKind::OneOf)))
        } else {
            Ok((input, label))
        }
    }
}

pub fn prefixed_label_expr(input: &str) -> IResult<&str, Expr, VerboseError<&str>> {
    let (input, prefix) = alt((
        value(LabelPrefix::Bank, tag_no_case("{bank}")),
        value(LabelPrefix::Page, tag_no_case("{page}")),
        value(LabelPrefix::Pageset, tag_no_case("{pageset}")),
    ))(input)?;
    let (input, label) = preceded(
        space0,
        alt((
            parse_label(false),
            map(tag_no_case("$"), |s: &str| s.to_string()),
        )),
    )(input)?;

    Ok((input, Expr::PrefixedLabel(prefix, label)))
}

/*
/// Parse an ASM file an returns the stream of tokens.
pub fn parse_file(fname: String) -> Vec<Token> {
    let mut f = File::open(fnmae).expect(format!("{} not found", fname));
    let mut contents = String::new();
    f.read_to_string(&mut contents)
        .expect(format!("Something went wrong reading {}", fname));


    parse_binary_stream(fname.to_bytes())
}
*/

// XXX Code greatly inspired from https://github.com/Geal/nom/blob/master/tests/arithmetic_ast.rs

/// Read a value
pub fn parse_value(input: &str) -> IResult<&str, Expr, VerboseError<&str>> {
    let (input, val) = alt((hex_number, dec_number, bin_u16))(input)?;
    Ok((input, Expr::Value(val as i32)))
}

/// Read a parenthesed expression
pub fn parens(input: &str) -> IResult<&str, Expr, VerboseError<&str>> {
    delimited(
        delimited(space0, tag("("), space0),
        map(map(expr, Box::new), Expr::Paren),
        delimited(space0, tag(")"), space0),
    )(input)
}

/// Get a factor
<<<<<<< HEAD
pub fn factor(input: &str) -> IResult<&str, Expr> {
    alt((
        map(delimited(space0, tuple((parse_labelprefix, parse_label)), space0), |(p,l)| Expr::PrefixedLabel(p,l)), // TODO rework this aspect
        map(delimited(space0, tuple((parse_labelprefix, tag("$"))), space0), |(p,_)| {
            Expr::PrefixedLabel(p, String::from("$"))
        }),

        // Manage functions
        delimited(space0, parse_unary_functions, space0),
        delimited(space0, parse_binary_functions, space0),
        delimited(space0, parse_duration, space0),
        delimited(space0, parse_assemble, space0),
        // manage values
        map(
            delimited(space0, alt((hex_number, bin_u16, dec_number)), space0),
            |d: u16| Expr::Value(d as i32),
        ),
        // manage $
        map(delimited(space0, tag("$"), space0), |_x| {
            Expr::Label(String::from("$"))
        }),
        // manage labels
        map(delimited(space0, parse_label, space0), Expr::Label), // TODO rework this aspect

        parens,
    ))(input)
=======
pub fn factor(input: &str) -> IResult<&str, Expr, VerboseError<&str>> {
    context(
        "factor",
        delimited(
            space0,
            context(
                "alt",
                alt((
                    // Manage functions
                    parse_unary_functions,
                    parse_binary_functions,
                    parse_duration,
                    parse_assemble,
                    // manage values
                    map(alt((hex_number, bin_u16, dec_number)), |d: u16| {
                        Expr::Value(d as i32)
                    }),
                    // manage $
                    map(tag("$"), |_x| Expr::Label(String::from("$"))),
                    prefixed_label_expr,
                    // manage labels
                    map(parse_label(false), Expr::Label),
                    parens,
                )),
            ),
            space0,
        ),
    )(input)
>>>>>>> c4b7c5c5
}

pub fn parse_labelprefix(input: &str) -> IResult<&str, LabelPrefix>{
    alt((
        value(LabelPrefix::Pageset, tag_no_case("{pageset}")),
        value(LabelPrefix::Bank, tag_no_case("{bank}")),
        value(LabelPrefix::Page, tag_no_case("{page}")),
    ))(input)
}

fn fold_exprs(initial: Expr, remainder: Vec<(Oper, Expr)>) -> Expr {
    remainder.into_iter().fold(initial, |acc, pair| {
        let (oper, expr) = pair;
        match oper {
            Oper::Add => Expr::Add(Box::new(acc), Box::new(expr)),
            Oper::Sub => Expr::Sub(Box::new(acc), Box::new(expr)),
            Oper::Mul => Expr::Mul(Box::new(acc), Box::new(expr)),
            Oper::Div => Expr::Div(Box::new(acc), Box::new(expr)),
            Oper::Mod => Expr::Mod(Box::new(acc), Box::new(expr)),

            Oper::BinaryAnd => Expr::BinaryAnd(Box::new(acc), Box::new(expr)),
            Oper::BinaryOr => Expr::BinaryOr(Box::new(acc), Box::new(expr)),
            Oper::BinaryXor => Expr::BinaryXor(Box::new(acc), Box::new(expr)),

            Oper::BooleanAnd => Expr::BooleanAnd(Box::new(acc), Box::new(expr)),
            Oper::BooleanOr => Expr::BooleanOr(Box::new(acc), Box::new(expr)),

            Oper::Equal => Expr::Equal(Box::new(acc), Box::new(expr)),
            Oper::Different => Expr::Different(Box::new(acc), Box::new(expr)),
            Oper::StrictlyGreater => Expr::StrictlyGreater(Box::new(acc), Box::new(expr)),
            Oper::StrictlyLower => Expr::StrictlyLower(Box::new(acc), Box::new(expr)),
            Oper::LowerOrEqual => Expr::LowerOrEqual(Box::new(acc), Box::new(expr)),
            Oper::GreaterOrEqual => Expr::GreaterOrEqual(Box::new(acc), Box::new(expr)),
        }
    })
}

/// Compute operations related to * % /
pub fn term<'a>(input: &'a str) -> IResult<&'a str, Expr, VerboseError<&str>> {
    let (input, initial) = factor(input)?;
    let (input, remainder) = many0(alt((
        parse_oper(factor, "*", Oper::Mul),
        parse_oper(factor, "%", Oper::Mod),
        parse_oper(factor, "/", Oper::Div),
    )))(input)?;

    Ok((input, fold_exprs(initial, remainder)))
}

/// Generate a parser of comparison symbol
/// inner: the function the parse the right operand of the symbol
/// pattern: the pattern to match in the source code
/// symbol: the symbol corresponding to the operation
fn parse_oper<'a, F>(
    inner: F,
    pattern: &'static str,
    symbol: Oper,
) -> impl Fn(&'a str) -> IResult<&'a str, (Oper, Expr), VerboseError<&str>>
where
    F: Fn(&'a str) -> IResult<&'a str, Expr, VerboseError<&str>>,
{
    move |input: &'a str| {
        let (input, _) = space0(input)?;
        let (input, _) = tag_no_case(pattern)(input)?;
        let (input, _) = space0(input)?;
        let (input, operation) = inner(input)?;

        Ok((input, (symbol, operation)))
    }
}

fn parse_bool<'a, F>(
    inner: F,
    pattern: &'static str,
    symbol: Oper,
) -> impl Fn(&'a str) -> IResult<&'a str, (Oper, Expr), VerboseError<&str>>
where
    F: Fn(&'a str) -> IResult<&'a str, Expr, VerboseError<&str>>,
{
    move |input: &'a str| {
        let (input, _) = space0(input)?;
        let (input, _) = tag_no_case(pattern)(input)?;
        let (input, _) = space0(input)?;
        let (input, operation) = inner(input)?;

        Ok((input, (symbol, operation)))
    }
}

/// Parse an expression
pub fn expr(input: &str) -> IResult<&str, Expr, VerboseError<&str>> {
    let (input, initial) = comp(input)?;
    let (input, remainder) = many0(alt((
        parse_oper(comp, "<=", Oper::LowerOrEqual),
        parse_oper(comp, "<", Oper::StrictlyLower),
        parse_oper(comp, ">=", Oper::GreaterOrEqual),
        parse_oper(comp, ">", Oper::StrictlyGreater),
        parse_oper(comp, "==", Oper::Equal),
        parse_oper(comp, "!=", Oper::Different),
        parse_oper(comp, "&&", Oper::BooleanAnd),
        parse_oper(comp, "||", Oper::BooleanOr),
    )))(input)?;

    Ok((input, fold_exprs(initial, remainder)))
}

/// parse functions with one argument
pub fn parse_unary_functions(input: &str) -> IResult<&str, Expr, VerboseError<&str>> {
    let (input, func) = alt((
        value(UnaryFunction::High, tag_no_case("HI")),
        value(UnaryFunction::Low, tag_no_case("LO")),
    ))(input)?;

    let (input, _) = tuple((space0, tag("("), space0))(input)?;

    let (input, exp) = expr(input)?;

    let (input, _) = tuple((space0, tag(")")))(input)?;

    Ok((input, Expr::UnaryFunction(func, Box::new(exp))))
}

/// parse functions with two arguments
pub fn parse_binary_functions(input: &str) -> IResult<&str, Expr, VerboseError<&str>> {
    let (input, func) = alt((
        value(BinaryFunction::Min, tag_no_case("MIN")),
        value(BinaryFunction::Max, tag_no_case("MAX")),
    ))(input)?;

    let (input, _) = tuple((space0, tag("("), space0))(input)?;

    let (input, arg1) = expr(input)?;
    let (input, _) = tuple((space0, tag(","), space0))(input)?;
    let (input, arg2) = expr(input)?;

    let (input, _) = tuple((space0, tag(")")))(input)?;

    Ok((
        input,
        Expr::BinaryFunction(func, Box::new(arg1), Box::new(arg2)),
    ))
}

/// Parser for functions taking into argument a token
pub fn token_function<'a>(
    function_name: &'static str,
) -> impl Fn(&'a str) -> IResult<&str, Token, VerboseError<&str>> {
    move |input: &'a str| {
        let (input, _) = tuple((tag_no_case(function_name), space0, char('('), space0))(input)?;

        let (input, token) = parse_token(input)?;

        let (input, _) = tuple((space0, tag(")")))(input)?;

        Ok((input, token))
    }
}

/// Parse the duration function
pub fn parse_duration(input: &str) -> IResult<&str, Expr, VerboseError<&str>> {
    let (input, token) = token_function("duration")(input)?;
    Ok((input, Expr::Duration(Box::new(token))))
}

/// Parse the single opcode assembling function
pub fn parse_assemble(input: &str) -> IResult<&str, Expr, VerboseError<&str>> {
    let (input, token) = token_function("opcode")(input)?;
    Ok((input, Expr::OpCode(Box::new(token))))
}

/// Parse operation related to + - & |
pub fn comp(input: &str) -> IResult<&str, Expr, VerboseError<&str>> {
    let (input, initial) = term(input)?;
    let (input, remainder) = many0(alt((
        parse_oper(term, "+", Oper::Add),
        parse_oper(term, "-", Oper::Sub),
        parse_oper(term, "&", Oper::BinaryAnd), // TODO check if it works and not compete with &&
        parse_oper(term, "AND", Oper::BinaryAnd),
        parse_oper(term, "|", Oper::BinaryAnd), // TODO check if it works and not compete with ||
        parse_oper(term, "OR", Oper::BinaryOr),
        parse_oper(term, "^", Oper::BinaryXor), // TODO check if it works and not compete with ^^
        parse_oper(term, "XOR", Oper::BinaryXor),
    )))(input)?;
    Ok((input, fold_exprs(initial, remainder)))
}

/// Generate a string from a parsing error. Probably deprecated
#[allow(clippy::needless_pass_by_value)]
pub fn decode_parsing_error(_orig: &str, _e: ::nom::Err<&str>) -> String {
    unimplemented!("pub fn decode_parsing_error(orig: &str, e: ::nom::Err<&str>) -> String")
    /*
    let error_string;

    if let ::nom::Err::Failure(::nom::simple_errors::Context::Code(
        remaining,
        ErrorKind::Custom(_),
    )) = e
    {
        let bytes = orig.as_bytes();
        let complete_size = orig.len();
        let remaining_size = remaining.input_len();
        let error_position = complete_size - remaining_size;
        let line_end = {
            let mut idx = error_position;
            while idx < complete_size && bytes[idx] != b'\n' {
                idx += 1;
            }
            idx
        };
        let line_start = {
            let mut idx = error_position;
            while idx > 0 && bytes[idx - 1] != b'\n' {
                idx -= 1;
            }
            idx
        };

        let line = &orig[line_start..line_end];
        let line_idx = orig[..(error_position)]
            .bytes()
            .filter(|b| *b == b'\n')
            .count(); // way too slow I guess
        let column_idx = error_position - line_start;
        let error_description = "Error because";
        let empty = iter::repeat(" ").take(column_idx).collect::<String>();
        error_string = format!(
            "{}:{}:{} {}\n{}\n{}^",
            "fname", line_idx, column_idx, error_description, line, empty
        );
    } else {
        error_string = String::from("Unknown error");
    }

    error_string
    */
}

#[cfg(test)]
mod test {
    use super::*;
    use crate::preamble::*;

    #[test]
    fn parse_test_cond() {
        let res = inner_code(
            " nop
        endif",
        );
        assert!(res.is_ok());
        assert_eq!(res.unwrap().1.len(), 1);

        let res = inner_code(
            " nop
        else",
        );
        assert!(res.is_ok());
        assert_eq!(res.unwrap().1.len(), 1);

        let res = parse_conditional_condition(KindOfConditional::If)("THING");
        assert!(res.is_ok());

        let res = std::dbg!(parse_conditional(
            "if THING
        nop
        endif 
        ",
        ));
        assert!(res.is_ok());
        assert_eq!("", res.unwrap().0.trim());

        let res = std::dbg!(parse_conditional(
            "if THING
        nop
        endif ",
        ));
        assert!(res.is_ok());
        assert_eq!("", res.unwrap().0.trim());

        let res = parse_conditional(
            "if THING
        nop
        else
        nop
        endif",
        );
        assert!(res.is_ok());
        assert_eq!("", res.unwrap().0);

        let res = parse_conditional(
            "ifndef THING
        nop
        else
        nop
        endif",
        );
        assert!(res.is_ok());
        assert_eq!("", res.unwrap().0);

        let res = std::dbg!(parse_conditional(
            "if demo_system_music_activated != 0
        ; XXX Ensure memory is properly set
        ld bc, 0x7fc2 : out (c), c
        jp PLY_AKYst_Play
    else
        WAIT_CYCLES 64*16
        ret
    endif"
        ));
        assert!(res.is_ok());
        assert_eq!("", res.unwrap().0);

        let res = std::dbg!(parse_conditional(
            "ifndef __DEFINED_DEBUG__
    __DEFINED_DEBUG__ equ 1
    endif"
        ));
        assert!(res.is_ok());
        assert_eq!("", res.unwrap().0);

        let res = std::dbg!(parse_z80_line(
            " ifndef __DEFINED_DEBUG__
    __DEFINED_DEBUG__ equ 1
    endif"
        ));
        assert!(res.is_ok(), "{:?}", res);
        assert_eq!("", res.unwrap().0);
    }

    #[test]
    fn parse_indexregister8() {
        assert_eq!(
            parse_register_ixl("ixl"),
            Ok(("", DataAccess::IndexRegister8(IndexRegister8::Ixl)))
        );

        assert_eq!(
            parse_register_ixl("lx"),
            Ok(("", DataAccess::IndexRegister8(IndexRegister8::Ixl)))
        );

        assert!(parse_register_iyl("ixl").is_err());
    }

    #[test]
    fn test_parse_prefix_label() {
        assert_eq!(
            parse_labelprefix("{bank}"),
            Ok((
                "",
                LabelPrefix::Bank
            ))
        );

        assert_eq!(
            expr("{bank}label"),
            Ok((
                "",
                Expr::PrefixedLabel(LabelPrefix::Bank, "label".to_string())
            ))
        );
    }

    #[test]
    fn test_parse_expr_format() {
        assert_eq!(
            formatted_expr("{hex} VAL"),
            Ok((
                "",
                FormattedExpr::Formatted(ExprFormat::Hex(None), Expr::Label("VAL".to_string()))
            ))
        );
    }

    #[test]
    fn test_parse_print() {
        assert_eq!(
            Ok((
                "",
                Token::Print(vec![FormattedExpr::Raw(Expr::Label("VAR".to_string()))])
            )),
            parse_print("PRINT VAR")
        );

        assert_eq!(
            Ok((
                "",
<<<<<<< HEAD
                Token::Print(vec![
                    FormattedExpr::Raw(Expr::Label("VAR".to_string())),
                    FormattedExpr::Raw(Expr::Label("VAR".to_string()))
                    ])
            )
            ),
            parse_print("PRINT VAR, VAR")
        );

        assert_eq!(
            Ok((
                "",
                Token::Print(vec![FormattedExpr::Formatted(ExprFormat::Hex(None), Expr::Label("VAR".to_string()))])
            )
            ),
=======
                Token::Print(vec![FormattedExpr::Formatted(
                    ExprFormat::Hex(None),
                    Expr::Label("VAR".to_string())
                )])
            )),
>>>>>>> c4b7c5c5
            parse_print("PRINT {hex}VAR")
        );

        assert_eq!(
            Ok((
                "",
                Token::Print(vec![FormattedExpr::Raw(Expr::String("hello".to_string()))])
            )),
            parse_print("PRINT \"hello\"")
        );
    }

    #[test]
    fn test_standard_repeat() {
        let z80 = std::dbg!(
            "  repeat 5
        nop
            endrepeat
            "
        );
        let res = parse_repeat(z80);
        assert!(res.is_ok(), "{:?}", res);
        let res = res.unwrap();
        assert_eq!(res.0.trim().len(), 0, "{:?}", res);
    }

    #[test]
    fn parser_regression_1() {
        let res = std::dbg!(parse_ld_normal("ld a, chessboard_file"));
        assert!(res.is_ok(), "{:?}", res);

        let code = " nop
"
        .replace("\u{C2}\u{A0}", " ");
        let res = std::dbg!(parse_z80_line_complete(&code));
        assert!(res.is_ok(), "{:?}", &res);
        assert_eq!(res.clone().unwrap().0, "", "{:?}", res);

        let code = " nop
"
        .replace("\u{C2}\u{A0}", " ");
        let res = std::dbg!(parse_z80_line(&code));
        assert!(res.is_ok(), "{:?}", &res);
        assert_eq!(res.clone().unwrap().0, "", "{:?}", res);

        let code = " nop
                    nop
"
        .replace("\u{C2}\u{A0}", " ");
        let res = std::dbg!(many0(parse_z80_line)(&code));
        assert!(res.is_ok(), "{:?}", &res);
        assert_eq!(res.clone().unwrap().0.len(), 0, "{:?}", &res);

        let code = " nop
        nop
"
        .replace("\u{C2}\u{A0}", " ");
        let res = std::dbg!(inner_code(&code));
        assert!(res.is_ok(), "{:?}", &res);
        assert_eq!(res.clone().unwrap().0.len(), 0, "{:?}", &res);

        let res = std::dbg!(inner_code(
            "
    ld a, chessboard_file
    jp .common_part_loading_in_main_memory
"
        ));
        assert!(res.is_ok(), "{:?}", &res);
        assert_eq!(res.clone().unwrap().0.trim().len(), 0, "{:?}", res);

        let res = std::dbg!(inner_code(
            "
.load_chessboard
    ld de, .load_chessboard2
    ld a, main_memory_chessboard_extra_file
    jp .common_part_loading_in_main_memory
.load_chessboard2
    ld de, .load_chessboard2
    ld a, main_memory_chessboard_extra_file
    ld a, chessboard_file
    jp .common_part_loading_in_main_memory
"
        ));
        assert!(res.is_ok(), "{:?}", &res);
        assert_eq!(res.clone().unwrap().0.trim().len(), 0, "{:?}", res);

        let res = std::dbg!(parse_conditional(
            "if 0
.load_chessboard
    ld de, .load_chessboard2
    ld a, main_memory_chessboard_extra_file
    jp .common_part_loading_in_main_memory
.load_chessboard2
    ld de, .load_chessboard2
    ld a, chessboard_file
    jp .common_part_loading_in_main_memory

    endif"
        ));
        assert!(res.is_ok(), "{:?}", res);
    }

    #[test]
    fn parser_regression2() {
        let res = std::dbg!(parse_assert("assert (BREAKPOINT_METHOD == BREAKPOINT_WITH_WINAPE_BYTES) || (BREAKPOINT_METHOD == BREAKPOINT_WITH_SNAPSHOT_MODIFICATION)"));
        assert!(res.is_ok(), "{:?}", &res);
        assert_eq!(res.clone().unwrap().0.trim().len(), 0, "{:?}", res);
    }

    #[test]
    fn parser_sna() {
        let res = std::dbg!(parse_buildsna("BUILDSNA"));
        assert!(res.is_ok(), "{:?}", &res);
        assert_eq!(res.clone().unwrap().0.trim().len(), 0, "{:?}", res);

        let res = std::dbg!(parse_buildsna("BUILDSNA V2"));
        assert!(res.is_ok(), "{:?}", &res);
        assert_eq!(res.clone().unwrap().0.trim().len(), 0, "{:?}", res);

        let res = std::dbg!(parse_buildsna("BUILDSNA V3"));
        assert!(res.is_ok(), "{:?}", &res);
        assert_eq!(res.clone().unwrap().0.trim().len(), 0, "{:?}", res);

        let res = std::dbg!(parse_buildsna("BUILDSNA V4"));
        assert!(res.is_err(), "{:?}", &res);
    }

    #[test]
    fn test_parse_snaset() {
        let res = std::dbg!(parse_snaset("SNASET Z80_SP, 0x500"));
        assert!(res.is_ok(), "{:?}", &res);
        assert_eq!(res.clone().unwrap().0.trim().len(), 0, "{:?}", res);

        let res = std::dbg!(parse_snaset("SNASET GA_PAL, 0, 30"));
        assert!(res.is_ok(), "{:?}", &res);
        assert_eq!(res.clone().unwrap().0.trim().len(), 0, "{:?}", res);

        let res = std::dbg!(parse_snaset("SNASET CRTC_REG, 1, 48"));
        assert!(res.is_ok(), "{:?}", &res);
        assert_eq!(res.clone().unwrap().0.trim().len(), 0, "{:?}", res);
    }


    #[test]
    fn test_parse_r16_to_r8() {
        let res = parse_z80_line(" ld a, hl.low");
        assert!(res.is_ok(), "{:?}", &res);
        assert_eq!(res.clone().unwrap().0.trim().len(), 0, "{:?}", res);


        let res = parse_ld_normal("ld bc.low, a");
        assert!(res.is_ok(), "{:?}", &res);
        assert_eq!(res.clone().unwrap().0.trim().len(), 0, "{:?}", res);
        assert_eq!(res.unwrap(), ("", Token::OpCode(
            Mnemonic::Ld, 
            Some(Register8::C.into()),
            Some(Register8::A.into()),
        ))
        );

        let res = parse_z80_line(" ld bc.low, a");
        assert!(res.is_ok(), "{:?}", &res);
        assert_eq!(res.clone().unwrap().0.trim().len(), 0, "{:?}", res);
        assert_eq!(res.unwrap(), ("", vec![Token::OpCode(
            Mnemonic::Ld, 
            Some(Register8::C.into()),
            Some(Register8::A.into()),
        )])
        );

        let res = parse_z80_line("\t\tld  bc.low, a\n\t");
        assert!(res.is_ok(), "{:?}", &res);
        assert_eq!(res.clone().unwrap().0.trim().len(), 0, "{:?}", res);
    }
}<|MERGE_RESOLUTION|>--- conflicted
+++ resolved
@@ -34,11 +34,7 @@
 }
 
 /// Context information that can guide the parser
-<<<<<<< HEAD
-/// TODO modify to have a context related to macros
-=======
 /// TODO add assembling flags
->>>>>>> c4b7c5c5
 #[derive(Default, Clone, Debug)]
 pub struct ParserContext {
     /// Filename that is currently parsed
@@ -86,7 +82,6 @@
     }
 
     /// Add the folder that contains the given file. Ignore if there are issues with the filename
-<<<<<<< HEAD
     pub fn add_search_path_from_file<P: Into<PathBuf>>(&mut self, file: P) -> Result<(), AssemblerError> {
         let file = file.into();
         let path = file
@@ -111,13 +106,6 @@
                 )
             }
 
-=======
-    pub fn add_search_path_from_file<P: Into<PathBuf>>(&mut self, file: P) {
-        let path = file.into().canonicalize();
-        if let Ok(path) = path {
-            let path = path.parent().unwrap().to_owned();
-            self.add_search_path(path);
->>>>>>> c4b7c5c5
         }
     }
 
@@ -723,10 +711,8 @@
         parse_assert,
         parse_bankset,
         parse_bank,
-        parse_run,
         parse_align,
         parse_breakpoint,
-        parse_bankset,
         parse_buildsna,
         parse_org,
         parse_defs,
@@ -840,10 +826,14 @@
     })(input)
 }
 
+
+
 pub fn parse_bankset(input: &str) -> IResult<&str, Token, VerboseError<&str>> {
-    map(preceded(parse_instr("BANKSET"), expr), |exp| {
-        Token::Bankset(exp)
-    })(input)
+    let (input, _) = parse_instr("bankset")(input)?;   
+    let (input, count) = expr(input)?;
+
+    Ok((input, Token::Bankset(count)))
+
 }
 
 pub fn parse_buildsna(input: &str) -> IResult<&str, Token, VerboseError<&str>> {
@@ -877,6 +867,7 @@
     Ok((input, Token::Run(exp, ga)))
 }
 
+
 /// Parse tickin directives
 pub fn parse_stable_ticker(input: &str) -> IResult<&str, Token, VerboseError<&str>> {
     alt((parse_stable_ticker_start, parse_stable_ticker_stop))(input)
@@ -912,15 +903,8 @@
     )(input)
 }
 
-pub fn parse_bankset(input: &str) -> IResult<&str, Token> {
-    let (input, _) = parse_instr("bankset")(input)?;   
-    let (input, count) = expr(input)?;
-
-    Ok((input, Token::Bankset(count)))
-
-}
-
-pub fn parse_bank(input: &str) -> IResult<&str, Token> {
+
+pub fn parse_bank(input: &str) -> IResult<&str, Token, VerboseError<&str>> {
     let (input, _) = parse_instr("bank")(input)?;   
     let (input, count) = expr(input)?;
 
@@ -928,19 +912,7 @@
 
 }
 
-pub fn parse_run(input: &str) -> IResult<&str, Token> {
-    let (input, _) = parse_instr("run")(input)?;   
-    let (input, address1) = expr(input)?;
-    let(input, address2) = opt(
-        preceded(
-            parse_comma,
-            expr
-        )
-    )(input)?;
-
-    Ok((input, Token::Run(address1, address2)))
-
-}
+
 
 /// Parse fake and real LD instructions
 pub fn parse_ld(input: &str) -> IResult<&str, Token, VerboseError<&str>> {
@@ -1239,21 +1211,6 @@
     map(
         preceded(
             parse_instr("PRINT"),
-<<<<<<< HEAD
-            complete(
-                
-                separated_list(
-                    parse_comma,
-                    alt((
-                        formatted_expr,
-                        map(expr, FormattedExpr::from),
-                        map(string_between_quotes, { |s: &str| FormattedExpr::from(Expr::String(s.to_string()))}),
-                    ))
-                )
-            )
-        ),
-        |exp| Token::Print(exp),
-=======
             cut(separated_nonempty_list(
                 delimited(space0, char(','), space0),
                 alt((
@@ -1266,7 +1223,6 @@
             )),
         ),
         |exps| Token::Print(exps),
->>>>>>> c4b7c5c5
     )(input)
 }
 
@@ -2110,34 +2066,6 @@
 }
 
 /// Get a factor
-<<<<<<< HEAD
-pub fn factor(input: &str) -> IResult<&str, Expr> {
-    alt((
-        map(delimited(space0, tuple((parse_labelprefix, parse_label)), space0), |(p,l)| Expr::PrefixedLabel(p,l)), // TODO rework this aspect
-        map(delimited(space0, tuple((parse_labelprefix, tag("$"))), space0), |(p,_)| {
-            Expr::PrefixedLabel(p, String::from("$"))
-        }),
-
-        // Manage functions
-        delimited(space0, parse_unary_functions, space0),
-        delimited(space0, parse_binary_functions, space0),
-        delimited(space0, parse_duration, space0),
-        delimited(space0, parse_assemble, space0),
-        // manage values
-        map(
-            delimited(space0, alt((hex_number, bin_u16, dec_number)), space0),
-            |d: u16| Expr::Value(d as i32),
-        ),
-        // manage $
-        map(delimited(space0, tag("$"), space0), |_x| {
-            Expr::Label(String::from("$"))
-        }),
-        // manage labels
-        map(delimited(space0, parse_label, space0), Expr::Label), // TODO rework this aspect
-
-        parens,
-    ))(input)
-=======
 pub fn factor(input: &str) -> IResult<&str, Expr, VerboseError<&str>> {
     context(
         "factor",
@@ -2166,7 +2094,6 @@
             space0,
         ),
     )(input)
->>>>>>> c4b7c5c5
 }
 
 pub fn parse_labelprefix(input: &str) -> IResult<&str, LabelPrefix>{
@@ -2553,7 +2480,6 @@
         assert_eq!(
             Ok((
                 "",
-<<<<<<< HEAD
                 Token::Print(vec![
                     FormattedExpr::Raw(Expr::Label("VAR".to_string())),
                     FormattedExpr::Raw(Expr::Label("VAR".to_string()))
@@ -2569,13 +2495,6 @@
                 Token::Print(vec![FormattedExpr::Formatted(ExprFormat::Hex(None), Expr::Label("VAR".to_string()))])
             )
             ),
-=======
-                Token::Print(vec![FormattedExpr::Formatted(
-                    ExprFormat::Hex(None),
-                    Expr::Label("VAR".to_string())
-                )])
-            )),
->>>>>>> c4b7c5c5
             parse_print("PRINT {hex}VAR")
         );
 
