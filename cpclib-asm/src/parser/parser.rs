#![allow(clippy::cast_lossless)]
use std::cell::RefCell;
use std::convert::TryFrom;
use std::convert::TryInto;
use std::ops::Deref;
use std::rc::Rc;

use cpclib_sna::parse::bin_number;
use cpclib_sna::parse::dec_number;
use cpclib_sna::parse::hex_number;
use cpclib_sna::parse::parse_flag;
use cpclib_sna::parse::parse_flag_value;
use cpclib_sna::FlagValue;
use itertools::Itertools;
use nom_locate::LocatedSpan;

use nom::branch::*;
use nom::bytes::complete::tag;
use nom::bytes::complete::tag_no_case;
use nom::bytes::complete::*;
use nom::character::complete::*;
use nom::combinator::*;
use nom::error::*;
use nom::multi::separated_list1;
use nom::multi::*;
use nom::sequence::*;

#[allow(missing_docs)]
use nom::*;

use super::*;
use crate::preamble::*;
use cpclib_sna::SnapshotVersion;
use nom::lib::std::convert::Into;

use super::obtained::Locate;

/// ...
pub mod error_code {
    /// ...
    pub const ASSERT_MUST_BE_FOLLOWED_BY_AN_EXPRESSION: u32 = 128;
    /// ...
    pub const INVALID_ARGUMENT: u32 = 129;
    /// ...
    pub const UNABLE_TO_PARSE_INNER_CONTENT: u32 = 130;
}

const FIRST_DIRECTIVE: &[&str] = &["IF", "IFDEF", "IFNDEF", "REPEAT", "REPT", "REP", "PHASE", "WHILE"];

// This table is supposed to contain the keywords that finish a section
const FINAL_DIRECTIVE: &[&str] = &[
    "REND",
    "ENDR",
    "ENDREPEAT",
    "ENDREP", // repeat directive
    "DEPHASE",
    "REND",  // rorg directive
    "ENDIF", // if directive
    "ELSE",
    "WEND"
];
pub fn parse_z80_strrc_with_contextrc(
    code: Rc<String>,
    ctx: Rc<ParserContext>,
) -> Result<LocatedListing, AssemblerError> {
    let span = Z80Span::new_extra_from_rc(code, ctx);
    let mut listing = LocatedListing::new_empty_span(span);
    let ctx = listing.ctx();
    match parse_z80_code(listing.span()) {
        Err(e) => match e {
            nom::Err::Error(e) | Err::Failure(e) => {
                return Err(AssemblerError::SyntaxError { error: e });
            }
            nom::Err::Incomplete(_) => {
                return Err(AssemblerError::BugInParser {
                    error: "Bug in the parser".to_owned(),
                    context: ctx.deref().clone(),
                });
            }
        },

        Ok((remaining, mut parsed)) => {
            if remaining.len() > 0 {
                return Err(AssemblerError::BugInParser {
                    error: format!(
                        "Bug in the parser. The remaining source has not been assembled:\n{}",
                        remaining.deref()
                    ),
                    context: ctx.deref().clone(),
                });
            }

            if ctx.read_referenced_files {
                let errors = parsed.listing_mut()./*par_*/iter_mut()
                .map(|token|
                    token.read_referenced_file(&ctx)
                ).filter(
                    Result::is_err
                )
                .map(
                    Result::err
                )
                .map(
                    Option::unwrap
                )
                .collect::<Vec<_>>();
                if errors.len() > 0 {
                    return Err(AssemblerError::MultipleErrors { errors });
                }
            }

            return Ok(parsed);
        }
    }
}

/// Produce the stream of tokens. In case of error, return an explanatory string.
/// In case of success loop over all the tokens in order to expand those that read files
pub fn parse_z80_str_with_context<S: Into<String>>(
    str: S,
    ctx: ParserContext,
) -> Result<LocatedListing, AssemblerError> {
    parse_z80_strrc_with_contextrc(Rc::new(str.into()), Rc::new(ctx))
}

/// Parse a string and return the corresponding listing
pub fn parse_z80_str<S: Into<String>>(code: S) -> Result<LocatedListing, AssemblerError> {
    parse_z80_str_with_context(code, DEFAULT_CTX.clone())
}

/// nom many0 does not seem to fit our parser requirements
pub fn my_many0<O, E, F>(mut f: F) -> impl FnMut(Z80Span) -> IResult<Z80Span, Vec<O>, E>
where
    F: Parser<Z80Span, O, E>,
    E: ParseError<Z80Span>,
{
    move |mut i: Z80Span| {
        let mut acc = Vec::with_capacity(4);
        loop {
            match f.parse(i.clone()) {
                Err(Err::Error(_)) => return Ok((i, acc)),
                Err(e) => return Err(e),
                Ok((i1, o)) => {
                    if i1 == i {
                        return Ok((i, acc)); // diff is here
                    }

                    i = i1;
                    acc.push(o);
                }
            }
        }
    }
}

/// Parse a complete code from a span
pub fn parse_z80_code<'src, 'ctx, 'a>(
    input: Z80Span,
) -> IResult<Z80Span, LocatedListing, VerboseError<Z80Span>> {
    let (input, tokens) = many0(parse_z80_line)(input)?; // here it is my_many0 supposed to be used
    if input.is_empty() {
        let tokens = tokens.iter().flatten().cloned().collect_vec();
        Ok((
            input.clone(),
            tokens
                .try_into()
                .unwrap_or_else(|_| LocatedListing::new_empty_span(input)),
        ))
    } else {
        // Everything should have been consumed
        return Err(Err::Error(
            nom::error::ParseError::<Z80Span>::from_error_kind(input, ErrorKind::Many0),
        ));
    }
}

/// Parse a single line of Z80. Code useing directive on several lines cannot work
pub fn parse_z80_line(
    input: Z80Span,
) -> IResult<Z80Span, Vec<LocatedToken>, VerboseError<Z80Span>> {
    let before_elem = input.clone();
    let (input2, tokens) = tuple((
        context("[DBG]not eof", not(eof)),
        alt((
            context("[DBG]empty line", parse_empty_line),
            context(
                "[DBG]macro only",
                delimited(
                    space1,
                    alt((
                        map(
                            alt((context("macro", parse_macro), context("basic", parse_basic))),
                            |t| vec![t.locate(before_elem.clone())],
                        ),
                        map(
                            alt((
                                context("[DBG] repeat", parse_repeat),
                                context("[DBG] while", parse_while),
                                context("[DBG] rorg", parse_rorg),
                                context("[DBG] condition", parse_conditional),
                            )),
                            |lt| vec![lt],
                        ),
                    )),
                    preceded(space0, alt((line_ending, eof, tag(":")))),
                ),
            ),
            context("[DBG] line with label only", parse_z80_line_label_only),
            context("[DBG] standard line", parse_z80_line_complete),
        )),
    ))(input)?;

    Ok((input2, tokens.1))
}

/// Workaround because many0 is not used in the main root function
fn inner_code(input: Z80Span) -> IResult<Z80Span, Vec<LocatedToken>, VerboseError<Z80Span>> {
    context(
        "[DBG] inner code",
        fold_many0(parse_z80_line, Vec::new(), |mut inner, tokens| {
            inner.extend_from_slice(&tokens);
            inner
        }),
    )(input)
}

/// TODO
pub fn parse_rorg(input: Z80Span) -> IResult<Z80Span, LocatedToken, VerboseError<Z80Span>> {
    let (input, _) = space0(input)?;
    let rorg_start = input.clone();
    let (input, _) = alt((tag_no_case("PHASE"), tag_no_case("RORG")))(input)?;

    let (input, exp) = delimited(space1, expr, space0)(input)?;

    let (input, _) = line_ending(input)?;

    let (input, inner) = inner_code(input)?;

    let (input, _) = preceded(space0, alt((tag_no_case("DEPHASE"), tag_no_case("REND"))))(input)?;

    Ok((
        input.clone(),
        LocatedToken::Rorg(
            exp,
            inner
                .try_into()
                .unwrap_or_else(|_| LocatedListing::new_empty_span(input)),
            rorg_start,
        ),
    ))
}

/// TODO
pub fn parse_macro(input: Z80Span) -> IResult<Z80Span, Token, VerboseError<Z80Span>> {
    let (input, _) = preceded(space0, parse_instr("MACRO"))(input)?;

    // macro name
    let (input, name) = context("MACRO: wrong name", cut(parse_label(false)))(input)?; // TODO use a specific function for that

    // macro arguments
    let (input, arguments) = opt(preceded(
        parse_comma, // comma after macro name is not mandatory
        separated_list1(
            parse_comma,
            /*parse_label(false)*/
            take_till(|c| c == '\n' || c == ':' || c == ',' || c == ' '),
        ),
    ))(input)?;

    let (input, content) = context(
        "MACRO: issue in the content",
        cut(preceded(
            space0,
            many_till(
                take(1usize),
                alt((tag_no_case("ENDM"), tag_no_case("MEND"))),
            ),
        )),
    )(input)?;

    Ok((
        input,
        Token::Macro(
            name,
            if arguments.is_some() {
                arguments
                    .unwrap()
                    .iter()
                    .map(|s| s.to_string())
                    .collect::<Vec<String>>()
            } else {
                Vec::new()
            },
            content
                .0
                .iter()
                .map(|s| -> String { s.to_string() })
                .collect::<String>(),
        ),
    ))
}


/// TODO
pub fn parse_while(input: Z80Span) -> IResult<Z80Span, LocatedToken, VerboseError<Z80Span>> {
    let while_start = input.clone();
    let (input, _) = parse_instr("WHILE")(input)?;

    let (input, cond) = cut(context("WHILE: error in condition", expr))(input)?;
    let (input, inner) = cut(context("WHILE: issue in the content", inner_code))(input)?;
    let (input, _) = cut(context(
        "WHILE: not closed",
        parse_instr("WEND"),
    ))(input)?;

    Ok((
        input.clone(),
        LocatedToken::While(
            cond,
            LocatedListing::try_from(inner)
                .unwrap_or_else(|_| LocatedListing::new_empty_span(input)),
                while_start
        ),
    ))

}


/// TODO
pub fn parse_repeat(input: Z80Span) -> IResult<Z80Span, LocatedToken, VerboseError<Z80Span>> {
    let repeat_start = input.clone();
    let (input, _) = preceded(
        space0,
        alt((
            parse_instr("REPEAT"),
            parse_instr("REPT"),
            parse_instr("REP"),
        )),
    )(input)?;

    let (input, count) = cut(context("REPEAT: wrong number of iterations", expr))(input)?;
    let (input, counter) = cut(context("REPEAT: issue in the counter", 
    opt(preceded(parse_comma, parse_label(false)))
    ))(input)?;
    let (input, counter_start) = opt(
        preceded(
            parse_comma,
            expr
        )
    )(input)?;
    let (input, inner) = cut(context("REPEAT: issue in the content", inner_code))(input)?;

    let (input, _) = cut(context(
        "REPEAT: not closed",
        tuple((
            space0,
            alt((
                parse_instr("ENDREPEAT"),
                parse_instr("ENDREPT"),
                parse_instr("ENDREP"),
                parse_instr("ENDR"),
                parse_instr("REND"),
            )),
            space0,
        )),
    ))(input)?;

    Ok((
        input.clone(),
        LocatedToken::Repeat(
            count,
            LocatedListing::try_from(inner)
                .unwrap_or_else(|_| LocatedListing::new_empty_span(input)),
            counter,
            counter_start,
            repeat_start,
        ),
    ))
}

/// TODO
pub fn parse_basic(input: Z80Span) -> IResult<Z80Span, Token, VerboseError<Z80Span>> {
    let (input, _) = tuple((space0, tag_no_case("LOCOMOTIVE"), space0))(input)?;

    let (input, args) = opt(separated_list1(
        preceded(space0, char(',')),
        preceded(space0, map(parse_label(false), |s| s.to_string())),
    ))(input)?;

    let (input, _) = tuple((space0, opt(tag("\r")), tag("\n")))(input)?;

    let (input, hidden_lines) =
        opt(terminated(preceded(space0, parse_basic_hide_lines), space0))(input)?;

    let (input, basic) = take_until("ENDLOCOMOTIVE")(input)?;

    let (input, _) = tuple((tag_no_case("ENDLOCOMOTIVE"), space0))(input)?;

    Ok((input, Token::Basic(args, hidden_lines, basic.to_string())))
}

/// Parse the instruction to hide basic lines
pub fn parse_basic_hide_lines(input: Z80Span) -> IResult<Z80Span, Vec<u16>, VerboseError<Z80Span>> {
    let (input, _) = tuple((tag_no_case("HIDE_LINES"), space1))(input)?;
    separated_list1(
        preceded(space0, char(',')),
        preceded(space0, map(dec_number_inner, |d| d as u16)),
    )(input)
}
pub fn dec_number_inner(input: Z80Span) -> IResult<Z80Span, u32, VerboseError<Z80Span>> {
    let input_inner = input.deref().clone();
    let (input, number) = dec_number(input_inner).map_err(|err| {
        nom::Err::Error(VerboseError::from_error_kind(
            input,
            ErrorKind::AlphaNumeric,
        ))
    })?;

    Ok((Z80Span(input), number))
}
pub fn bin_number_inner(input: Z80Span) -> IResult<Z80Span, u32, VerboseError<Z80Span>> {
    let input_inner = input.deref().clone();
    let (input, number) = bin_number(input_inner).map_err(|err| {
        nom::Err::Error(VerboseError::from_error_kind(
            input,
            ErrorKind::AlphaNumeric,
        ))
    })?;

    Ok((Z80Span(input), number))
}
pub fn hex_number_inner(input: Z80Span) -> IResult<Z80Span, u32, VerboseError<Z80Span>> {
    let input_inner = input.deref().clone();
    let (input, number) = hex_number(input_inner).map_err(|err| {
        nom::Err::Error(VerboseError::from_error_kind(
            input,
            ErrorKind::AlphaNumeric,
        ))
    })?;

    Ok((Z80Span(input), number))
}

pub fn parse_flag_value_inner(
    input: Z80Span,
) -> IResult<Z80Span, FlagValue, VerboseError<Z80Span>> {
    let inner_input = input.deref().clone();

    let (input, number) = parse_flag_value(inner_input).map_err(|err| {
        nom::Err::Error(VerboseError::from_error_kind(
            input,
            ErrorKind::AlphaNumeric,
        ))
    })?;

    Ok((Z80Span(input), number))
}

/// TODO - currently consume several lines. Should do it only one time
pub fn parse_empty_line(
    input: Z80Span,
) -> IResult<Z80Span, Vec<LocatedToken>, VerboseError<Z80Span>> {
    // let (input, _) = opt(line_ending)(input)?;
    let before_comment = input.clone();
    let (input, comment) = delimited(space0, opt(comment), space0)(input)?;
    let (input, _) = alt((line_ending, eof))(input)?;

    let mut res = Vec::new();
    if comment.is_some() {
        res.push(comment.unwrap().locate(before_comment));
    }

    Ok((input, res))
}

fn parse_single_token(
    first: bool,
) -> impl Fn(Z80Span) -> IResult<Z80Span, LocatedToken, VerboseError<Z80Span>> {
    move |input: Z80Span| {
        // Do not match ':' for the first case
        let input = if first {
            input
        } else {
            let (input, _) =
                context("[DBG] delimitation", delimited(space0, char(':'), space0))(input)?;
            input
        };

        // Get the token
        let (input, opcode) = context(
            "[DBG] single token",
            preceded(space0, alt((parse_token, parse_directive))),
        )(input)?;

        Ok((input, opcode))
    }
}

fn eof(input: Z80Span) -> IResult<Z80Span, Z80Span, VerboseError<Z80Span>> {
    if input.len() == 0 {
        Ok((input.clone(), input))
    } else {
        Err(Err::Error(error_position!(input, ErrorKind::Eof)))
    }
}

/// Parse a line
/// TODO add an argument o manage cases like '... : ENDIF'
pub fn parse_z80_line_complete(
    input: Z80Span,
) -> IResult<Z80Span, Vec<LocatedToken>, VerboseError<Z80Span>> {
    // Eat previous line ending
    let (input, _) = opt(line_ending)(input)?;

    // Eat optional label
    let before_label = input.clone();
    let (input, label) = opt(parse_label(true))(input)?;
    let (input, _) = space1(input)?;

    // First directive MUST not be the  a keyword that ends a structure
    let (input, _) = not(parse_forbidden_keyword)(input)?;

    // Eat first token or directive
    let (input, opcode) = context("[DBG] first token", cut(parse_single_token(true)))(input)?;

    // Eat the additional opcodes
    let (input, additional_opcodes) = context(
        "[DBG] other tokens",
        cut(fold_many0(
            parse_single_token(false),
            Vec::new(),
            |mut acc: Vec<_>, item| {
                acc.push(item);
                acc
            },
        )),
    )(input)?;

    // Eat final comment
    let (input, _) = space0(input)?;
    let before_comment = input.clone();
    let (input, comment) = opt(comment)(input)?;
    let (input, _) = space0(input)?;

    // Ensure it is the end of line of file
    let (input, _) = cut(alt((line_ending, eof)))(input)?;

    // Build the result
    let mut tokens = Vec::new();
    if label.is_some() {
        tokens.push(Token::Label(label.unwrap()).locate(before_label));
    }
    tokens.push(opcode);
    for opcode in additional_opcodes {
        tokens.push(opcode);
    }
    if comment.is_some() {
        tokens.push(comment.unwrap().locate(before_comment));
    }

    Ok((input, tokens))
}

/// No opcodes are expected there.
/// Initially it was supposed to manage lines with only labels, however it has been extended
/// to labels fallowed by specific commands.
pub fn parse_z80_line_label_only(
    input: Z80Span,
) -> IResult<Z80Span, Vec<LocatedToken>, VerboseError<Z80Span>> {
    let before_label = input.clone();
    let (input, label) = parse_label(true)(input)?;

    // TODO make these stuff alternatives ...
    // Manage Equ
    // BUG Equ and = are supposed to be different
<<<<<<< HEAD
    let (input, equ_or_assign) = opt(tuple((
        preceded(space1, alt((tag_no_case("EQU"), tag_no_case("=")))),
=======
    let (input, equ) = opt(preceded(
        preceded(space1, alt((tag_no_case("DEFL"), tag_no_case("EQU"), tag_no_case("=")))),
>>>>>>> 2f2488cf
        preceded(space1, expr),
    )))(input)?;

    // opt!(char!(':')) >>

    let before_comment = input.clone();
    let (input, comment) = delimited(space0, opt(comment), alt((line_ending, eof)))(input)?;

    {
        let mut tokens = Vec::new();

        match equ_or_assign {
            Some(equ_or_assign) => {
                if equ_or_assign.0.to_ascii_lowercase() == "=" {
                    tokens.push(Token::Assign(label, equ_or_assign.1).locate(before_label));
                } else {
                    tokens.push(Token::Equ(label, equ_or_assign.1).locate(before_label));
                }
            },
            None => {
                tokens.push(Token::Label(label).locate(before_label));
            }
            
            
        }
        
        if comment.is_some() {
            tokens.push(comment.unwrap().locate(before_comment));
        }

        Ok((input, tokens))
    }
}

/// Parser for file names in appropriate directives
pub fn parse_fname(input: Z80Span) -> IResult<Z80Span, Z80Span, VerboseError<Z80Span>> {
    alt((
        preceded(tag("\""), terminated(take_until("\""), take(1usize))),
        preceded(tag("'"), terminated(take_until("'"), take(1usize))),
    ))(input)
}

/// Parser for the include directive
pub fn parse_include(input: Z80Span) -> IResult<Z80Span, LocatedToken, VerboseError<Z80Span>> {
    let include_start = input.clone();
    let (input, fname) = preceded(alt((parse_instr("INCLUDE"), parse_instr("READ"))), parse_fname)(input)?;

    Ok((
        input,
        LocatedToken::Include(fname.to_string(), RefCell::new(None), include_start),
    ))
}

/// Parse for the various binary include directives
pub fn parse_incbin(input: Z80Span) -> IResult<Z80Span, Token, VerboseError<Z80Span>> {
    let (input, transformation) = alt((
        map(alt((tag_no_case("INCBIN"), tag_no_case("BINCLUDE"))), |_| BinaryTransformation::None),
        map(tag_no_case("INCEXO"), |_| BinaryTransformation::Exomizer),
        map(tag_no_case("INCL49"), |_| BinaryTransformation::Lz49),
        map(tag_no_case("INCAPU"), |_| BinaryTransformation::Aplib),
    ))(input)?;

    let (input, fname) = preceded(space1, parse_fname)(input)?;

    let (input, offset) = opt(preceded(tuple((space0, char(','), space0)), expr))(input)?;
    let (input, length) = opt(preceded(tuple((space0, char(','), space0)), expr))(input)?;
    let (input, _extended_offset) = opt(preceded(tuple((space0, char(','), space0)), expr))(input)?;
    let (input, off) = opt(preceded(
        tuple((space0, char(','), space0)),
        tag_no_case("OFF"),
    ))(input)?;

    Ok((
        input,
        Token::Incbin {
            fname: fname.to_string(),
            offset,
            length,
            extended_offset: None,
            off: off.is_some(),
            content: None.into(),
            transformation,
        },
    ))
}

pub fn parse_save(input: Z80Span) -> IResult<Z80Span, Token, VerboseError<Z80Span>> {
    let (input, filename) = preceded(tuple((tag_no_case("SAVE"), space1)), parse_fname)(input)?;

    let (input, address) = preceded(parse_comma, expr)(input)?;
    let (input, size) = preceded(parse_comma, expr)(input)?;

    let (input, save_type) = opt(preceded(
        parse_comma,
        alt((
            value(SaveType::Amsdos, tag_no_case("AMSDOS")),
            value(SaveType::Dsk, tag_no_case("DSK")),
        )),
    ))(input)?;

    let (input, dsk_filename) = if save_type.is_some() {
        opt(preceded(parse_comma, parse_fname))(input)?
    } else {
        (input, None)
    };

    let (input, side) = if dsk_filename.is_some() {
        opt(preceded(parse_comma, expr))(input)?
    } else {
        (input, None)
    };

    let filename = filename.to_string();
    let dsk_filename = dsk_filename.map(|s| s.to_string());

    Ok((
        input,
        Token::Save {
            filename,
            address,
            size,
            save_type,
            dsk_filename,
            side,
        },
    ))
}

/// Parse  UNDEF directive.
pub fn parse_undef(input: Z80Span) -> IResult<Z80Span, Token, VerboseError<Z80Span>> {
    let (input, label) =
        preceded(tuple((tag_no_case("UNDEF"), space1)), parse_label(false))(input)?;

    Ok((input, Token::Undef(label)))
}

/// Parse the opcodes. TODO rename as parse_opcode ...
pub fn parse_token(input: Z80Span) -> IResult<Z80Span, LocatedToken, VerboseError<Z80Span>> {
    alt((
        parse_ex_af,
        parse_ex_hl_de,
        parse_ex_mem_sp,
        parse_logical_operator,
        parse_add_or_adc,
        parse_cp,
        parse_djnz,
        parse_ld,
        parse_inc_dec,
        parse_out,
        parse_in,
        parse_call_jp_or_jr,
        parse_opcode_no_arg,
        parse_push_n_pop,
        parse_res_set_bit,
        parse_shifts_and_rotations,
        parse_sub,
        parse_sbc,
        parse_ret,
        parse_rst,
        parse_im,
    ))(input.clone())
    .map(|(i, r)| (i, r.locate(input)))
}

/// Parse ex af, af' instruction
pub fn parse_ex_af(input: Z80Span) -> IResult<Z80Span, Token, VerboseError<Z80Span>> {
    value(
        Token::new_opcode(Mnemonic::ExAf, None, None),
        tuple((
            tag_no_case("EX"),
            space1,
            parse_register_af,
            parse_comma,
            tag_no_case("AF'"),
        )),
    )(input)
}

/// Parse ex hl, de instruction
pub fn parse_ex_hl_de(input: Z80Span) -> IResult<Z80Span, Token, VerboseError<Z80Span>> {
    value(
        Token::new_opcode(Mnemonic::ExHlDe, None, None),
        alt((
            tuple((
                tag_no_case("EX"),
                space1,
                parse_register_hl,
                parse_comma,
                parse_register_de,
            )),
            tuple((
                tag_no_case("EX"),
                space1,
                parse_register_de,
                parse_comma,
                parse_register_hl,
            )),
        )),
    )(input)
}

/// Parse ex (sp), hl
pub fn parse_ex_mem_sp(input: Z80Span) -> IResult<Z80Span, Token, VerboseError<Z80Span>> {
    let (input, destination) = tuple((
        tag_no_case("EX"),
        space1,
        char('('),
        space0,
        parse_register_sp,
        space0,
        char(')'),
        parse_comma,
        alt((parse_register_hl, parse_indexregister16)),
    ))(input)?;

    Ok((
        input,
        Token::new_opcode(Mnemonic::ExMemSp, Some(destination.8), None),
    ))
}

pub fn parse_directive1(input: Z80Span) -> IResult<Z80Span, LocatedToken, VerboseError<Z80Span>> {
    let dir_start = input.clone();
    alt((
        parse_include,
        map(
            alt((
                parse_assert,
                parse_bankset,
                parse_bank,
                parse_align,
                parse_breakpoint,
                parse_buildsna,
                parse_org,
                parse_defs,
                parse_export,
                parse_incbin,
                parse_limit,
                parse_db_or_dw_or_str,
                parse_print,
                parse_protect,
                parse_run,
                parse_snaset,
            )),
            move |t| t.locate(dir_start.clone()),
        )
    ))(input.clone())
}

pub fn parse_directive2(input: Z80Span) -> IResult<Z80Span, LocatedToken, VerboseError<Z80Span>> {
    let dir_start = input.clone();

        map(
            alt((
                parse_save,
                parse_stable_ticker,
                parse_struct,
                parse_undef,
                parse_noarg_directive,
                parse_macro_call, 
            )),
            move |t| t.locate(dir_start.clone()),
        )(input.clone())
}


/// Parse any directive
pub fn parse_directive(input: Z80Span) -> IResult<Z80Span, LocatedToken, VerboseError<Z80Span>> {
    alt((
                parse_directive1,
                parse_directive2
    ))(input.clone())
}

/// Parse directives with no arguments
pub fn parse_noarg_directive(input: Z80Span) -> IResult<Z80Span, Token, VerboseError<Z80Span>> {
    alt((
        value(Token::List, tag_no_case("list")),
        value(Token::NoList, tag_no_case("nolist")),
    ))(input)
}

#[derive(Clone, Copy, Debug)]
enum KindOfConditional {
    If,
    IfNot,
    IfDef,
    IfNdef,
}

/// Parse if expression.TODO finish the implementation in order to have ELSEIF and ELSE branches"
pub fn parse_conditional(input: Z80Span) -> IResult<Z80Span, LocatedToken, VerboseError<Z80Span>> {
    let if_start = input.clone();
    // Gest the kind of test to do
    let (input, test_kind) = alt((
        value(KindOfConditional::If, parse_instr("IF")),
        value(KindOfConditional::IfNot, parse_instr("IFNOT")),
        value(KindOfConditional::IfDef, parse_instr("IFDEF")),
        value(KindOfConditional::IfNdef, parse_instr("IFNDEF")),
    ))(input)?;

    // Get the corresponding test
    let (input, cond) = context(
        "Condition error",
        cut(delimited(
            space0,
            parse_conditional_condition(test_kind),
            space0,
        )),
    )(input)?;

    let (input, _) = alt((line_ending, tag(":")))(input)?;

    let (input, code) = context("main case", cut(inner_code))(input)?;

    let else_input = input.clone();
    let (input, r#else) = context(
        "else",
        opt(preceded(
            delimited(
                space0,
                parse_instr("ELSE"),
                cut(opt(alt((terminated(space0, line_ending), tag(":"))))),
            ),
            context("else code", inner_code),
        )),
    )(input)?;

    let (input, _) = context(
        "end cond",
        tuple((
            cut(alt((space1, delimited(space0, tag(":"), space0)))),
            cut(preceded(space0, parse_instr("ENDIF"))),
        )),
    )(input)?;

    Ok((
        input,
        LocatedToken::If(
            vec![(cond, code.try_into().unwrap())],
            r#else.map(|v| {
                LocatedListing::try_from(v)
                    .unwrap_or_else(|_| LocatedListing::new_empty_span(else_input))
            }),
            if_start,
        ),
    ))
}

/// Read the condition part in the parse_conditional macro
fn parse_conditional_condition(
    code: KindOfConditional,
) -> impl Fn(Z80Span) -> IResult<Z80Span, TestKind, VerboseError<Z80Span>> {
    move |input: Z80Span| -> IResult<Z80Span, TestKind, VerboseError<Z80Span>> {
        match &code {
            KindOfConditional::If => map(expr, |e| TestKind::True(e))(input),

            KindOfConditional::IfNot => map(expr, |e| TestKind::False(e))(input),

            KindOfConditional::IfDef => {
                map(parse_label(false), |l| TestKind::LabelExists(l))(input)
            }

            KindOfConditional::IfNdef => {
                map(parse_label(false), |l| TestKind::LabelDoesNotExist(l))(input)
            }

            _ => unreachable!(),
        }
    }
}

/// Parse a breakpint instruction
pub fn parse_breakpoint(input: Z80Span) -> IResult<Z80Span, Token, VerboseError<Z80Span>> {
    map(preceded(parse_instr("BREAKPOINT"), opt(expr)), |exp| {
        Token::Breakpoint(exp)
    })(input)
}

pub fn parse_bankset(input: Z80Span) -> IResult<Z80Span, Token, VerboseError<Z80Span>> {
    let (input, _) = parse_instr("bankset")(input)?;
    let (input, count) = expr(input)?;

    Ok((input, Token::Bankset(count)))
}

pub fn parse_buildsna(input: Z80Span) -> IResult<Z80Span, Token, VerboseError<Z80Span>> {
    terminated(
        map(
            preceded(
                parse_instr("BUILDSNA"),
                cut(opt(alt((tag_no_case("V2"), tag_no_case("V3"))))),
            ),
            |v| {
                Token::BuildSna(match v {
                    Some(txt) => {
                        if txt.to_lowercase() == "v2" {
                            Some(SnapshotVersion::V2)
                        } else {
                            Some(SnapshotVersion::V3)
                        }
                    }
                    None => None,
                })
            },
        ),
        not(alphanumeric1),
    )(input)
}

pub fn parse_run(input: Z80Span) -> IResult<Z80Span, Token, VerboseError<Z80Span>> {
    let (input, exp) = preceded(parse_instr("RUN"), expr)(input)?;
    let (input, ga) = opt(preceded(tuple((space0, char(','), space0)), expr))(input)?;

    Ok((input, Token::Run(exp, ga)))
}


pub fn parse_limit(input: Z80Span) -> IResult<Z80Span, Token, VerboseError<Z80Span>> {
    let (input, exp) = preceded(parse_instr("LIMIT"), expr)(input)?;

    Ok((input, Token::Limit(exp)))
}


/// Parse tickin directives
pub fn parse_stable_ticker(input: Z80Span) -> IResult<Z80Span, Token, VerboseError<Z80Span>> {
    alt((parse_stable_ticker_start, parse_stable_ticker_stop))(input)
}

/// Parse begining of ticker
pub fn parse_stable_ticker_start(input: Z80Span) -> IResult<Z80Span, Token, VerboseError<Z80Span>> {
    map(
        preceded(
            tuple((
                opt(tag_no_case("stable")),
                tag_no_case("ticker"),
                space1,
                tag_no_case("start"),
                space1,
            )),
            parse_label(false),
        ),
        |name| Token::StableTicker(StableTickerAction::Start(name)),
    )(input)
}

/// Parse end of ticker
pub fn parse_stable_ticker_stop(input: Z80Span) -> IResult<Z80Span, Token, VerboseError<Z80Span>> {
    value(
        Token::StableTicker(StableTickerAction::Stop),
        tuple((
            opt(tag_no_case("stable")),
            tag_no_case("ticker"),
            space1,
            tag_no_case("stop"),
        )),
    )(input)
}

pub fn parse_bank(input: Z80Span) -> IResult<Z80Span, Token, VerboseError<Z80Span>> {
    let (input, _) = parse_instr("bank")(input)?;
    let (input, count) = expr(input)?;

    Ok((input, Token::Bankset(count)))
}

/// Parse fake and real LD instructions
pub fn parse_ld(input: Z80Span) -> IResult<Z80Span, Token, VerboseError<Z80Span>> {
    context(
        "[DBG] ld",
        alt((
            context("[DBG] fake ld", parse_ld_fake),
            context("[DBG] normal ld", parse_ld_normal),
        )),
    )(input)
}

/// Parse artifical LD instruction (would be replaced by several real instructions)
pub fn parse_ld_fake(input: Z80Span) -> IResult<Z80Span, Token, VerboseError<Z80Span>> {
    let (input, _) = tuple((tag_no_case("LD"), space1))(input)?;

    let (input, dst) = terminated(
        parse_register16,
        not(alt((tag_no_case(".low"), tag_no_case(".high")))),
    )(input)?;

    let (input, _) = tuple((space0, tag(","), space0))(input)?;

    let (input, src) = parse_register16(input)?;

    Ok((input, Token::new_opcode(Mnemonic::Ld, Some(dst), Some(src))))
}

/// Parse the valids LD versions
pub fn parse_ld_normal(input: Z80Span) -> IResult<Z80Span, Token, VerboseError<Z80Span>> {
    let (input, _) = context("[DBG] ...", tuple((space0, parse_instr("LD"), space0)))(input)?;

    let (input, dst) = cut(context(
        LD_WRONG_DESTINATION,
        alt((
            parse_reg_address,
            parse_indexregister_with_index,
            parse_register_sp,
            terminated(
                parse_register16,
                not(alt((tag_no_case(".low"), tag_no_case(".high")))),
            ),
            parse_register8,
            parse_indexregister16,
            parse_indexregister8,
            parse_register_i,
            parse_register_r,
            parse_hl_address,
            parse_address,
        )),
    ))(input)?;

    let (input, _) = context("LD: missing comma", cut(parse_comma))(input)?;

    // src possibilities depend on dst
    let (input, src) = context(LD_WRONG_SOURCE, cut(parse_ld_normal_src(&dst)))(input)?;

    Ok((input, Token::new_opcode(Mnemonic::Ld, Some(dst), Some(src))))
}

/// Parse the source of LD depending on its destination
fn parse_ld_normal_src(
    dst: &DataAccess,
) -> impl Fn(Z80Span) -> IResult<Z80Span, DataAccess, VerboseError<Z80Span>> + '_ {
    move |input: Z80Span| {
        if dst.is_register_sp() {
            alt((
                parse_register_hl,
                parse_indexregister16,
                parse_address,
                parse_expr,
            ))(input)
        } else if dst.is_address_in_register16() {
            // by construction is IS HL
            alt((parse_register8, parse_expr))(input)
        } else if dst.is_register16() | dst.is_indexregister16() {
            alt((parse_address, parse_expr))(input)
        } else if dst.is_register8() {
            // todo find a way to merge them together
            if dst.is_register_a() {
                alt((
                    parse_indexregister_with_index,
                    parse_reg_address,
                    parse_address,
                    parse_register8,
                    parse_indexregister8,
                    parse_register_i,
                    parse_register_r,
                    parse_expr,
                ))(input)
            } else {
                alt((
                    parse_indexregister_with_index,
                    parse_hl_address,
                    parse_address,
                    parse_register8,
                    parse_indexregister8,
                    parse_expr,
                ))(input)
            }
        } else if dst.is_indexregister8() {
            alt((
                parse_indexregister_with_index,
                parse_hl_address,
                parse_address,
                parse_register8,
                verify(alt((parse_register_ixh, parse_register_ixl)), |_| {
                    dst.is_register_ixl() || dst.is_register_ixh()
                }),
                verify(alt((parse_register_iyh, parse_register_iyl)), |_| {
                    dst.is_register_iyl() || dst.is_register_iyh()
                }),
                parse_expr,
            ))(input)
        } else if dst.is_memory() {
            alt((
                parse_register16,
                parse_register8,
                parse_register_sp,
                parse_indexregister16,
            ))(input)
        } else if dst.is_address_in_register16() {
            parse_register8(input)
        } else if dst.is_indexregister_with_index() {
            alt((parse_register8, parse_expr))(input)
        } else if dst.is_register_i() || dst.is_register_r() {
            parse_register_a(input)
        } else {
            Err(nom::Err::Error(VerboseError::from_error_kind(
                input,
                ErrorKind::Alt,
            )))
        }
    }
}

/// Parse RES, SET and BIT instructions
pub fn parse_res_set_bit(input: Z80Span) -> IResult<Z80Span, Token, VerboseError<Z80Span>> {
    let (input, res_or_set) = alt((
        value(Mnemonic::Res, tag_no_case("RES")),
        value(Mnemonic::Bit, tag_no_case("BIT")),
        value(Mnemonic::Set, tag_no_case("SET")),
    ))(input)?;

    let (input, bit) = preceded(space1, parse_expr)(input)?;

    let (input, _) = delimited(space0, tag(","), space0)(input)?;

    let (input, operand) = alt((
        parse_register8,
        parse_hl_address,
        parse_indexregister_with_index,
    ))(input)?;

    // Bit and Res can copy the result in a reg
    let (input, mut hidden_arg) = if res_or_set == Mnemonic::Bit {
        (input, None)
    } else {
        opt(preceded(parse_comma, parse_register8))(input)?
    };

    Ok((
        input,
        Token::OpCode(
            res_or_set,
            Some(bit),
            Some(operand),
            hidden_arg.map(|d| d.get_register8().unwrap()),
        ),
    ))
}

/// Parse CP tokens
pub fn parse_cp(input: Z80Span) -> IResult<Z80Span, Token, VerboseError<Z80Span>> {
    map(
        preceded(
            parse_instr("CP"),
            alt((
                parse_register8,
                parse_indexregister8,
                parse_hl_address,
                parse_indexregister_with_index,
                parse_expr,
            )),
        ),
        |operand| Token::new_opcode(Mnemonic::Cp, Some(operand), None),
    )(input)
}

pub fn parse_export(input: Z80Span) -> IResult<Z80Span, Token, VerboseError<Z80Span>> {
    let (input, code) = alt((
        map(parse_instr("EXPORT"), |_| 0),
        map(parse_instr("NOEXPORT"), |_| 1)
    ))(input)?;

    let (input, labels) = cut(
        context("Wrong parameters",
            separated_list0(
                parse_comma,
                parse_label(false)
            )
        )
    )(input)?;

    if code == 0 {
        Ok((input, Token::Export(labels)))
    } else {
        Ok((input, Token::NoExport(labels)))
    }
}
    /// Parse DB DW directives
pub fn parse_db_or_dw_or_str(input: Z80Span) -> IResult<Z80Span, Token, VerboseError<Z80Span>> {
    let (input, code) = alt((
        map(alt((
            parse_instr("BYTE"),  parse_instr("TEXT"),
            parse_instr("DB"),  parse_instr("DEFB"), 
            parse_instr("DM"), parse_instr("DEFM"),
        )), |_| 0),

        map(alt((
            parse_instr("WORD"), 
            parse_instr("DW"), parse_instr("DEFW")
        )), |_| 1),

        map(
            parse_instr("STR"),
            |_| 2
        )
    ))(input)?;

    let (input, expr) = expr_list(input)?;

    Ok((
        input,
        if code == 0 {
            Token::Defb(expr)
        } else if code == 1 {
            Token::Defw(expr)
        } else /*if code == 2*/ {
            Token::Str(expr)
        },
    ))
}

// Fail if we do not read a forbidden keyword
pub fn parse_forbidden_keyword(input: Z80Span) -> IResult<Z80Span, String, VerboseError<Z80Span>> {
    let (input, _) = space0(input)?;
    let (input, name) = parse_label(false)(input)?;

    if !FINAL_DIRECTIVE
        .iter()
        .find(|&&a| a.to_lowercase() == name.to_lowercase())
        .is_some()
    {
        return Err(Err::Error(VerboseError::from_error_kind(
            input,
            ErrorKind::AlphaNumeric,
        )));
    }

    let (input, _) = space0(input)?;

    Ok((input, name))
}
pub fn parse_macro_arg(input: Z80Span) -> IResult<Z80Span, MacroParam, VerboseError<Z80Span>> {
    alt((
        map(
            delimited(
                tuple((space0, char('['))),
                separated_list0(char(','), parse_macro_arg),
                tuple((char(']'), space0)),
            ),
            |l| {
                MacroParam::List(
                    l.into_iter()
                        .map(|p| Box::new(p.clone()))
                        .collect::<Vec<_>>(),
                )
            },
        ),
        map(many1(none_of(",\r\n][")), |s| {
            MacroParam::Single(s.iter().collect::<String>())
        }),
    ))(input)
}

/// Manage the call of a macro.
/// TODO use parse_forbidden_keyword
pub fn parse_macro_call(input: Z80Span) -> IResult<Z80Span, Token, VerboseError<Z80Span>> {
    // BUG: added because of parsing issues. Need to find why and remove ot
    let (input, _) = space0(input)?;
    let (input, name) = parse_label(false)(input)?;

    // Check if the macro name is allowed
    if FIRST_DIRECTIVE
        .iter()
        .chain(FINAL_DIRECTIVE.iter())
        .find(|&&a| a.to_lowercase() == name.to_lowercase())
        .is_some()
    {
        Err(Err::Failure(
            nom::error::ParseError::<Z80Span>::from_error_kind(input, ErrorKind::AlphaNumeric),
        ))
    } else {
        let (input, args) = alt((
            value(
                Default::default(),
                delimited(space0, tag_no_case("(void)"), space0),
            ),
            opt(alt((
                /*expr_list,  */ // initially a list of expression was used; now it is just plain strings
                separated_list1(tuple((tag(","), space0)), parse_macro_arg),
                map(tag_no_case("(void)"), |_| Vec::new()),
            ))),
        ))(input)?;

        Ok((input, Token::MacroCall(name, args.unwrap_or_default())))
    }
}

fn parse_instr(
    name: &'static str,
) -> impl Fn(Z80Span) -> IResult<Z80Span, (), VerboseError<Z80Span>> + 'static {
    move |input: Z80Span| map(tuple((tag_no_case(name), not(alpha1), space0)), |_| ())(input)
}

/// ...
pub fn parse_djnz(input: Z80Span) -> IResult<Z80Span, Token, VerboseError<Z80Span>> {
    map(preceded(parse_instr("DJNZ"), parse_expr), |expr| {
        Token::new_opcode(Mnemonic::Djnz, Some(expr), None)
    })(input)
}

/// ...
pub fn expr_list(input: Z80Span) -> IResult<Z80Span, Vec<Expr>, VerboseError<Z80Span>> {
    separated_list1(
        tuple((tag(","), space0)), 
        cut(context("Error in expression", alt((expr, string_expr))))
    )(input)
}

/// ...
pub fn parse_assert(input: Z80Span) -> IResult<Z80Span, Token, VerboseError<Z80Span>> {
    let (input, _) = context("assert", preceded(space0, parse_instr("ASSERT")))(input)?;

    let (input, expr) = context("expr", expr)(input)?;

    let (input, comment) = context(
        "assert comment",
        opt(preceded(
            delimited(space0, tag(","), space0),
            delimited(tag("\""), take_until("\""), tag("\"")),
        )),
    )(input)?;

    Ok((input, Token::Assert(expr, comment.map(|s| s.to_string()))))
}

/// ...
pub fn parse_align(input: Z80Span) -> IResult<Z80Span, Token, VerboseError<Z80Span>> {
   
   let (input, boundary) = preceded(
       parse_instr("ALIGN"), expr)(input)?;
   let (input, fill) = opt(preceded(parse_comma, expr))(input)?;

   Ok((
       input,
       Token::Align(boundary, fill)
   ))
}

/// ...
pub fn parse_print(input: Z80Span) -> IResult<Z80Span, Token, VerboseError<Z80Span>> {
    map(
        preceded(
            parse_instr("PRINT"),
            cut(separated_list1(
                delimited(space0, tag(","), space0),
                alt((
                    formatted_expr,
                    map(expr, FormattedExpr::from),
                    map(string_between_quotes, {
                        |s: Z80Span| FormattedExpr::from(Expr::String(s.to_string()))
                    }),
                )),
            )),
        ),
        |exps| Token::Print(exps),
    )(input)
}

/// Parse formatted expression for print like directives
/// WARNING: only formated case is taken into account
fn formatted_expr(input: Z80Span) -> IResult<Z80Span, FormattedExpr, VerboseError<Z80Span>> {
    let (input, _) = char('{')(input)?;
    let (input, format) = cut(alt((
        value(ExprFormat::Int, tag_no_case("INT")),
        value(ExprFormat::Hex(Some(2)), tag_no_case("HEX4")),
        value(ExprFormat::Hex(Some(4)), tag_no_case("HEX8")),
        value(ExprFormat::Hex(Some(8)), tag_no_case("HEX2")),
        value(ExprFormat::Hex(None), tag_no_case("HEX")),
        value(ExprFormat::Bin(Some(8)), tag_no_case("BIN8")),
        value(ExprFormat::Bin(Some(16)), tag_no_case("BIN16")),
        value(ExprFormat::Bin(Some(32)), tag_no_case("BIN32")),
        value(ExprFormat::Bin(None), tag_no_case("BIN")),
    )))(input)?;
    let (input, _) = char('}')(input)?;

    let (input, _) = space0(input)?;

    let (input, exp) = expr(input)?;

    Ok((input, FormattedExpr::Formatted(format, exp)))
}

fn parse_comma(input: Z80Span) -> IResult<Z80Span, (), VerboseError<Z80Span>> {
    map(tuple((space0, tag(","), space0)), |_| ())(input)
}

/// ...
pub fn parse_protect(input: Z80Span) -> IResult<Z80Span, Token, VerboseError<Z80Span>> {
    let (input, start) = preceded(parse_instr("PROTECT"), expr)(input)?;

    let (input, end) = preceded(parse_comma, expr)(input)?;

    Ok((input, Token::Protect(start, end)))
}

/// ...
pub fn parse_logical_operator(input: Z80Span) -> IResult<Z80Span, Token, VerboseError<Z80Span>> {
    let (input, operator) = alt((
        value(Mnemonic::And, parse_instr("AND")),
        value(Mnemonic::Or, parse_instr("Or")),
        value(Mnemonic::Xor, parse_instr("Xor")),
    ))(input)?;

    let (input, operand) = cut(context(
        "logical operand",
        alt((
            parse_register8,
            parse_indexregister8,
            parse_hl_address,
            parse_indexregister_with_index,
            parse_expr,
        )),
    ))(input)?;

    Ok((input, Token::new_opcode(operator, Some(operand), None)))
}

/// ...
pub fn parse_add_or_adc(input: Z80Span) -> IResult<Z80Span, Token, VerboseError<Z80Span>> {
    alt((parse_add_or_adc_complete, parse_add_or_adc_shorten))(input)
}

/// Substraction with A register
pub fn parse_sub(input: Z80Span) -> IResult<Z80Span, Token, VerboseError<Z80Span>> {
    let (input, _) = tag_no_case("SUB")(input)?;
    let (input, _) = space1(input)?;
    let (input, operand) = alt((
        parse_register8,
        parse_indexregister8,
        parse_hl_address,
        parse_indexregister_with_index,
        parse_expr,
    ))(input)?;

    Ok((input, Token::new_opcode(Mnemonic::Sub, Some(operand), None)))
}

/// Par se the SBC instruction
pub fn parse_sbc(input: Z80Span) -> IResult<Z80Span, Token, VerboseError<Z80Span>> {
    let (input, _) = tag_no_case("SBC")(input)?;
    let (input, _) = space1(input)?;

    let (input, opera) = opt(terminated(
        alt((parse_register_a, parse_register_hl)),
        parse_comma,
    ))(input)?;

    let opera = opera.unwrap_or(DataAccess::Register8(Register8::A));

    let (input, operb) = if opera.is_register_a() {
        alt((
            parse_register8,
            parse_indexregister8,
            parse_hl_address,
            parse_indexregister_with_index,
            parse_expr,
        ))(input)
    } else {
        alt((parse_register16, parse_register_sp))(input)
    }?;

    Ok((
        input,
        Token::new_opcode(Mnemonic::Sbc, Some(opera), Some(operb)),
    ))
}

/// Parse ADC and ADD instructions
pub fn parse_add_or_adc_complete(input: Z80Span) -> IResult<Z80Span, Token, VerboseError<Z80Span>> {
    let (input, add_or_adc) = alt((
        value(Mnemonic::Adc, tag_no_case("ADC")),
        value(Mnemonic::Add, tag_no_case("ADD")),
    ))(input)?;

    let (input, _) = space1(input)?;

    let (input, first) = alt((
        value(DataAccess::Register8(Register8::A), parse_register_a),
        value(DataAccess::Register16(Register16::Hl), parse_register_hl),
        parse_indexregister16,
    ))(input)?;

    let (input, _) = tuple((space0, tag(","), space0))(input)?;

    let (input, second) = if first.is_register8() {
        alt((
            parse_register8,
            parse_indexregister8,
            parse_hl_address,
            parse_indexregister_with_index,
            parse_expr,
        ))(input)
    } else if first.is_register16() {
        alt((parse_register16, parse_register_sp))(input) // Case for HL XXX AF is accepted whereas it is not the case in real life
    } else if first.is_indexregister16() {
        alt((
            parse_register_bc,
            parse_register_de,
            parse_register_hl,
            parse_register_sp,
            verify(parse_register_ix, |_| first.is_register_ix()),
            verify(parse_register_iy, |_| first.is_register_iy()),
        ))(input)
    } else {
        return Err(nom::Err::Error(VerboseError::from_error_kind(
            input,
            ErrorKind::Alt,
        )));
    }?;

    Ok((
        input,
        Token::new_opcode(add_or_adc, Some(first), Some(second)),
    ))
}

/// TODO Find a way to not duplicate code with complete version
pub fn parse_add_or_adc_shorten(input: Z80Span) -> IResult<Z80Span, Token, VerboseError<Z80Span>> {
    let (input, add_or_adc) = alt((
        value(Mnemonic::Adc, parse_instr("ADC")),
        value(Mnemonic::Add, parse_instr("ADD")),
    ))(input)?;

    let (input, second) = alt((
        parse_register8,
        parse_hl_address,
        parse_indexregister_with_index,
        parse_expr,
    ))(input)?;

    Ok((
        input,
        Token::new_opcode(
            add_or_adc,
            Some(DataAccess::Register8(Register8::A)),
            Some(second),
        ),
    ))
}

/// ...
pub fn parse_push_n_pop(input: Z80Span) -> IResult<Z80Span, Token, VerboseError<Z80Span>> {
    let (input, push_or_pop) = alt((
        value(Mnemonic::Push, parse_instr("PUSH")),
        value(Mnemonic::Pop, parse_instr("POP")),
    ))(input)?;

    let (input, registers) =
        separated_list1(parse_comma, alt((parse_register16, parse_indexregister16)))(input)?;

    if registers.len() > 1 {
        match push_or_pop {
            Mnemonic::Push => Ok((input, Token::MultiPush(registers))),
            Mnemonic::Pop => Ok((input, Token::MultiPop(registers))),
            _ => unreachable!(),
        }
    } else {
        Ok((
            input,
            Token::new_opcode(push_or_pop, Some(registers[0].clone()), None),
        ))
    }
}

/// ...
pub fn parse_ret(input: Z80Span) -> IResult<Z80Span, Token, VerboseError<Z80Span>> {
    map(
        preceded(tag_no_case("RET"), opt(preceded(space1, parse_flag_test))),
        |cond| {
            Token::new_opcode(
                Mnemonic::Ret,
                if cond.is_some() {
                    Some(DataAccess::FlagTest(cond.unwrap()))
                } else {
                    None
                },
                None,
            )
        },
    )(input)
}

/// ...
pub fn parse_inc_dec(input: Z80Span) -> IResult<Z80Span, Token, VerboseError<Z80Span>> {
    let (input, inc_or_dec) = alt((
        value(Mnemonic::Inc, parse_instr("INC")),
        value(Mnemonic::Dec, parse_instr("DEC")),
    ))(input)?;

    let (input, register) = alt((
        parse_register16,
        parse_indexregister16,
        parse_register8,
        parse_indexregister8,
        parse_register_sp,
        parse_hl_address,
        parse_indexregister_with_index,
    ))(input)?;

    Ok((input, Token::new_opcode(inc_or_dec, Some(register), None)))
}

/// TODO manage other out formats
pub fn parse_out(input: Z80Span) -> IResult<Z80Span, Token, VerboseError<Z80Span>> {
    let (input, _) = parse_instr("OUT")(input)?;

    // get the port proposal
    let (input, port) = alt((parse_portc, parse_portnn))(input)?;

    let (input, _) = parse_comma(input)?;

    // the vlaue depends on the port
    let (input, value) = if port.is_portc() {
        // reg c
        alt((
            parse_register8,
            value(DataAccess::from(Expr::from(0)), tag("0")),
        ))(input)?
    } else {
        parse_register_a(input)?
    };

    Ok((
        input,
        Token::new_opcode(Mnemonic::Out, Some(port), Some(value)),
    ))
}

/// Parse all the in flavors
pub fn parse_in(input: Z80Span) -> IResult<Z80Span, Token, VerboseError<Z80Span>> {
    let (input, _) = parse_instr("IN")(input)?;

    // get the port proposal
    let (input, destination) = cut(alt((
        parse_register8,
        value(DataAccess::from(Expr::from(0)), tag("0")),
    )))(input)?;
    // TODO portc only if first arg is not 0
    let (input, _) = cut(parse_comma)(input)?;
    let (input, port) = cut(alt((
        parse_portc,
        verify(parse_portnn, |_| {
            destination.get_register8().unwrap().is_a()
        }),
    )))(input)?;

    Ok((
        input,
        Token::new_opcode(Mnemonic::In, Some(destination), Some(port)),
    ))
}

/// Parse the rst instruction
pub fn parse_rst(input: Z80Span) -> IResult<Z80Span, Token, VerboseError<Z80Span>> {
    let (input, _) = parse_instr("RST")(input)?;
    let (input, val) = parse_expr(input)?;

    Ok((input, Token::new_opcode(Mnemonic::Rst, Some(val), None)))
}

/// Parse the IM instruction
pub fn parse_im(input: Z80Span) -> IResult<Z80Span, Token, VerboseError<Z80Span>> {
    let (input, _) = parse_instr("IM")(input)?;
    let (input, val) = parse_expr(input)?;

    Ok((input, Token::new_opcode(Mnemonic::Im, Some(val), None)))
}

/// Parse all RLC, RL, RR, SLA, SRA flavors
/// RLC A
/// RLC B
/// RLC C
/// RLC D
/// RLC E
/// RLC H
/// RLC L
/// RLC (HL)
/// RLC (IX+n)
/// RLC (IY+n)
pub fn parse_shifts_and_rotations(
    input: Z80Span,
) -> IResult<Z80Span, Token, VerboseError<Z80Span>> {
    let (input, oper) = alt((
        value(Mnemonic::Rlc, parse_instr("RLC")),
        value(Mnemonic::Rrc, parse_instr("RRC")),
        value(Mnemonic::Rl, parse_instr("RL")),
        value(Mnemonic::Rr, parse_instr("RR")),
        value(Mnemonic::Sla, parse_instr("SLA")),
        value(Mnemonic::Sra, parse_instr("SRA")),
        value(Mnemonic::Srl, parse_instr("SRL")),
        value(Mnemonic::Sl1, parse_instr("SL1")),
    ))(input)?;

    let (input, arg) = alt((
        parse_register8,
        parse_hl_address,
        parse_indexregister_with_index,
    ))(input)?;

    // hidden opcodes
    let (input, arg2) = opt(preceded(parse_comma, parse_register8))(input)?;

    Ok((input, Token::new_opcode(oper, Some(arg), arg2)))
}

/// TODO reduce the flag space for jr"],
pub fn parse_call_jp_or_jr(input: Z80Span) -> IResult<Z80Span, Token, VerboseError<Z80Span>> {
    let (input, call_jp_or_jr) = alt((
        value(Mnemonic::Jp, parse_instr("JP")),
        value(Mnemonic::Jr, parse_instr("JR")),
        value(Mnemonic::Call, parse_instr("CALL")),
    ))(input)?;

    let (input, flag_test) = opt(terminated(
        parse_flag_test,
        delimited(space0, tag(","), space0),
    ))(input)?;

    let (input, dst) = cut(context(
        match call_jp_or_jr {
            Mnemonic::Jp => JP_WRONG_PARAM,
            Mnemonic::Jr => JR_WRONG_PARAM,
            Mnemonic::Call => CALL_WRONG_PARAM,
            _ => unreachable!(),
        },
        alt((
            verify(
                alt((
                    parse_hl_address,
                    parse_indexregister_address,
                    parse_register_hl,
                    parse_indexregister16,
                )),
                |_| call_jp_or_jr.is_jp() && flag_test.is_none(),
            ), // not possible for call and for jp/jr when there is flag
            parse_expr,
        )),
    ))(input)?;

    // Allow to parse JP HL as to be JP (HL) original notation is misleading
    let dst = match dst {
        DataAccess::IndexRegister16(reg) => DataAccess::MemoryIndexRegister16(reg),
        DataAccess::Register16(reg) => DataAccess::MemoryRegister16(reg),
        other => other,
    };

    let flag_test = if flag_test.is_some() {
        Some(DataAccess::FlagTest(flag_test.unwrap()))
    } else {
        None
    };

    Ok((
        input,
        Token::new_opcode(call_jp_or_jr, flag_test, Some(dst)),
    ))
}

/// ...
pub fn parse_flag_test(input: Z80Span) -> IResult<Z80Span, FlagTest, VerboseError<Z80Span>> {
    alt((
        value(FlagTest::NZ, tag_no_case("NZ")),
        value(FlagTest::Z, tag_no_case("Z")),
        value(FlagTest::NC, tag_no_case("NC")),
        value(FlagTest::C, tag_no_case("C")),
        value(FlagTest::PO, tag_no_case("PO")),
        value(FlagTest::PE, tag_no_case("PE")),
        value(FlagTest::P, tag_no_case("P")),
        value(FlagTest::M, tag_no_case("M")),
    ))(input)
}

/*
/// XXX to remove as soon as possible
named_attr!(#[doc="TODO"],
parse_dollar <&str, Expr>, do_parse!(
    tag!("$") >>
    (Expr::Label(String::from("$")))
)
);
*/

/// Parse any standard 16bits register
/// TODO rename to emphasize it is standard reigsters
pub fn parse_register16(input: Z80Span) -> IResult<Z80Span, DataAccess, VerboseError<Z80Span>> {
    alt((
        parse_register_hl,
        parse_register_bc,
        parse_register_de,
        parse_register_af,
    ))(input)
}

/// Parse any standard 16bits register
/// TODO rename to emphasize it is standard reigsters
pub fn parse_register8(input: Z80Span) -> IResult<Z80Span, DataAccess, VerboseError<Z80Span>> {
    alt((
        map(
            tuple((
                parse_register16,
                preceded(
                    tag("."),
                    alt((
                        value('L', tag_no_case("low")),
                        value('H', tag_no_case("high")),
                    )),
                ),
                space0,
            )),
            |(r16, code, _)| {
                if code == 'L' {
                    r16.to_data_access_for_low_register().unwrap()
                } else {
                    r16.to_data_access_for_high_register().unwrap()
                }
            },
        ),
        parse_register_a,
        parse_register_b,
        parse_register_c,
        parse_register_d,
        parse_register_e,
        parse_register_h,
        parse_register_l,
    ))(input)
}

/// Parse register i
pub fn parse_register_i(input: Z80Span) -> IResult<Z80Span, DataAccess, VerboseError<Z80Span>> {
    value(
        DataAccess::SpecialRegisterI,
        tuple((tag_no_case("I"), not(alphanumeric1))),
    )(input)
}

/// Parse register r
pub fn parse_register_r(input: Z80Span) -> IResult<Z80Span, DataAccess, VerboseError<Z80Span>> {
    value(
        DataAccess::SpecialRegisterR,
        tuple((tag_no_case("R"), not(alphanumeric1))),
    )(input)
}

macro_rules! parse_any_register8 {
    ($name: ident, $char:expr, $reg:expr) => {
        /// Parse register $char
        pub fn $name(input: Z80Span) -> IResult<Z80Span, DataAccess, VerboseError<Z80Span>> {
            value(DataAccess::Register8($reg), parse_instr($char))(input)
        }
    };
}

parse_any_register8!(parse_register_a, "A", Register8::A);
parse_any_register8!(parse_register_b, "B", Register8::B);
parse_any_register8!(parse_register_c, "C", Register8::C);
parse_any_register8!(parse_register_d, "d", Register8::D);
parse_any_register8!(parse_register_e, "e", Register8::E);
parse_any_register8!(parse_register_h, "h", Register8::H);
parse_any_register8!(parse_register_l, "l", Register8::L);

/// Produce the function that parse a given register
fn register16_parser(
    representation: &'static str,
    register: Register16,
) -> impl for<'src, 'ctx> Fn(Z80Span) -> IResult<Z80Span, DataAccess, VerboseError<Z80Span>> {
    move |input: Z80Span| {
        value(
            DataAccess::Register16(register),
            tuple((tag_no_case(representation), not(alphanumeric1))),
        )(input)
    }
}

macro_rules! parse_any_register16 {
    ($name: ident, $char:expr, $reg:expr) => {
        /// Parse the $char register and return it as a DataAccess
        pub fn $name(input: Z80Span) -> IResult<Z80Span, DataAccess, VerboseError<Z80Span>> {
            register16_parser($char, $reg)(input)
        }
    };
}

parse_any_register16!(parse_register_sp, "SP", Register16::Sp);
parse_any_register16!(parse_register_af, "AF", Register16::Af);
parse_any_register16!(parse_register_bc, "BC", Register16::Bc);
parse_any_register16!(parse_register_de, "DE", Register16::De);
parse_any_register16!(parse_register_hl, "HL", Register16::Hl);

/// Parse the IX register
pub fn parse_register_ix(input: Z80Span) -> IResult<Z80Span, DataAccess, VerboseError<Z80Span>> {
    value(
        DataAccess::IndexRegister16(IndexRegister16::Ix),
        tuple((tag_no_case("IX"), not(alphanumeric1))),
    )(input)
}

/// Parse the IY register
pub fn parse_register_iy(input: Z80Span) -> IResult<Z80Span, DataAccess, VerboseError<Z80Span>> {
    value(
        DataAccess::IndexRegister16(IndexRegister16::Iy),
        tuple((tag_no_case("IY"), not(alphanumeric1))),
    )(input)
}

// TODO find a way to not use that
macro_rules! parse_any_indexregister8 {
    ($($reg:ident, $alias:ident)*) => {$(
        paste::paste! {
            /// Parse register $reg
            pub fn [<parse_register_ $reg:lower>] (input: Z80Span) -> IResult<Z80Span, DataAccess, VerboseError<Z80Span>> {
                value(
                    DataAccess::IndexRegister8(IndexRegister8::$reg),
                    tuple((
                        alt((
                            tag_no_case( stringify!($reg)),
                            tag_no_case( stringify!($alias))
                        ))
                        , not(alphanumeric1)))
                    )(input)
                }
            }
        )*}
    }
parse_any_indexregister8!(Ixh,hx Ixl,lx Iyh,hy Iyl,ly);

/// Parse and indexed register in 8bits
pub fn parse_indexregister8(input: Z80Span) -> IResult<Z80Span, DataAccess, VerboseError<Z80Span>> {
    alt((
        parse_register_ixh,
        parse_register_iyh,
        parse_register_ixl,
        parse_register_iyl,
    ))(input)
}

/// Parse a 16 bits indexed register
pub fn parse_indexregister16(
    input: Z80Span,
) -> IResult<Z80Span, DataAccess, VerboseError<Z80Span>> {
    terminated(
        map(
            alt((
                map(tag_no_case("IX"), |_| IndexRegister16::Ix),
                map(tag_no_case("IY"), |_| IndexRegister16::Iy),
            )),
            |reg| DataAccess::IndexRegister16(reg),
        ),
        not(alphanumeric1),
    )(input)
}

/// Parse the use of an indexed register as (IX + 5)"
pub fn parse_indexregister_with_index(
    input: Z80Span,
) -> IResult<Z80Span, DataAccess, VerboseError<Z80Span>> {
    let (input, reg) = preceded(tuple((tag("("), space0)), parse_indexregister16)(input)?;

    let (input, op) = preceded(
        space0,
        alt((value(Oper::Add, tag("+")), value(Oper::Sub, tag("-")))),
    )(input)?;

    let (input, expr) = terminated(expr, tuple((space0, tag(")"))))(input)?;

    Ok((
        input,
        DataAccess::IndexRegister16WithIndex(
            reg.get_indexregister16().unwrap(),
            match op {
                Oper::Add => expr,
                Oper::Sub => expr.neg(),
                _ => unreachable!(),
            },
        ),
    ))
}

/// Parse (C) used in in/out
pub fn parse_portc(input: Z80Span) -> IResult<Z80Span, DataAccess, VerboseError<Z80Span>> {
    value(
        DataAccess::PortC,
        tuple((tag("("), space0, parse_register_c, space0, tag(")"))),
    )(input)
}

/// Parse (nn) used in in/out
pub fn parse_portnn(input: Z80Span) -> IResult<Z80Span, DataAccess, VerboseError<Z80Span>> {
    map(
        delimited(tag("("), expr, preceded(space0, tag(")"))),
        |address| DataAccess::PortN(address),
    )(input)
}

/// Parse an address access `(expression)`
pub fn parse_address(input: Z80Span) -> IResult<Z80Span, DataAccess, VerboseError<Z80Span>> {
    map(
        delimited(tag("("), expr, preceded(space0, tag(")"))),
        |address| DataAccess::Memory(address),
    )(input)
}

/// Parse (R16)
pub fn parse_reg_address(input: Z80Span) -> IResult<Z80Span, DataAccess, VerboseError<Z80Span>> {
    map(
        delimited(
            terminated(tag("("), space0),
            parse_register16,
            preceded(space0, tag(")")),
        ),
        |reg| DataAccess::MemoryRegister16(reg.get_register16().unwrap()),
    )(input)
}

/// Parse (HL)
pub fn parse_hl_address(input: Z80Span) -> IResult<Z80Span, DataAccess, VerboseError<Z80Span>> {
    value(
        DataAccess::MemoryRegister16(Register16::Hl),
        delimited(
            terminated(tag("("), space0),
            parse_register_hl,
            preceded(space0, tag(")")),
        ),
    )(input)
}

/// Parse (ix) and (iy)
pub fn parse_indexregister_address(
    input: Z80Span,
) -> IResult<Z80Span, DataAccess, VerboseError<Z80Span>> {
    map(
        delimited(
            terminated(tag("("), space0),
            parse_indexregister16,
            preceded(space0, tag(")")),
        ),
        |reg| DataAccess::MemoryIndexRegister16(reg.get_indexregister16().unwrap()),
    )(input)
}

/// Parse an expression and returns it inside a DataAccession::Expression
pub fn parse_expr(input: Z80Span) -> IResult<Z80Span, DataAccess, VerboseError<Z80Span>> {
    let (input, expr) = expr(input)?;
    Ok((input, DataAccess::Expression(expr)))
}

/// Parse standard org directive
pub fn parse_org(input: Z80Span) -> IResult<Z80Span, Token, VerboseError<Z80Span>> {
    let (input, _) = tuple((tag_no_case("ORG"), space1))(input)?;

    let (input, val1) = expr(input)?;
    let (input, val2) = opt(preceded(parse_comma, expr))(input)?;

    Ok((input, Token::Org(val1, val2)))
}

/// Parse defs instruction. TODO add optional parameters
pub fn parse_defs(input: Z80Span) -> IResult<Z80Span, Token, VerboseError<Z80Span>> {
    let (input, _) = alt(( 
        parse_instr("FILL"), 
        parse_instr("DS"), 
        parse_instr("DEFS"),
        parse_instr("RMEM")
    ))(input)?;

    let (input, val) = 
        separated_list1(
            parse_comma,  
            cut(context("Wrong argument", 
            tuple((
                expr,
                opt(
                    preceded(
                        parse_comma,
                        expr
                    )
                )
            ))
        ))
    )(input)?;

    Ok((input, Token::Defs(val)))
}

/// Parse any opcode having no argument
pub fn parse_opcode_no_arg(input: Z80Span) -> IResult<Z80Span, Token, VerboseError<Z80Span>> {
    alt((
        parse_opcode_no_arg1,
        parse_opcode_no_arg2,
        parse_opcode_no_arg3,
    ))(input)
}

fn parse_opcode_no_arg1(input: Z80Span) -> IResult<Z80Span, Token, VerboseError<Z80Span>> {
    let (input, mnemonic) = alt((
        map(parse_instr("DI"), |_| Mnemonic::Di),
        map(parse_instr("CCF"), |_| Mnemonic::Ccf),
        map(parse_instr("EI"), |_| Mnemonic::Ei),
        map(parse_instr("EXX"), |_| Mnemonic::Exx),
        map(parse_instr("HALT"), |_| Mnemonic::Halt),
        map(parse_instr("LDIR"), |_| Mnemonic::Ldir),
        map(parse_instr("LDDR"), |_| Mnemonic::Lddr),
        map(parse_instr("LDI"), |_| Mnemonic::Ldi),
        map(parse_instr("LDD"), |_| Mnemonic::Ldd),
        map(parse_instr("NOPS2"), |_| Mnemonic::Nops2),
        map(parse_instr("NOP"), |_| Mnemonic::Nop),
        map(parse_instr("OUTD"), |_| Mnemonic::Outd),
        map(parse_instr("OUTI"), |_| Mnemonic::Outi),
    ))(input)?;

    Ok((input, Token::new_opcode(mnemonic, None, None)))
}

fn parse_opcode_no_arg2(input: Z80Span) -> IResult<Z80Span, Token, VerboseError<Z80Span>> {
    let (input, mnemonic) = alt((
        value(Mnemonic::Rla, parse_instr("RLA")),
        value(Mnemonic::Rra, parse_instr("RRA")),
        value(Mnemonic::Rlca, parse_instr("RLCA")),
        value(Mnemonic::Scf, parse_instr("SCF")),
        value(Mnemonic::Ind, parse_instr("IND")),
        value(Mnemonic::Indr, parse_instr("INDR")),
        value(Mnemonic::Ini, parse_instr("INI")),
        value(Mnemonic::Inir, parse_instr("INIR")),
        value(Mnemonic::Reti, parse_instr("RETI")),
        value(Mnemonic::Retn, parse_instr("RETN")),
        value(Mnemonic::Rrca, parse_instr("RRCA")),
        value(Mnemonic::Cpd, parse_instr("CPD")),
        value(Mnemonic::Cpdr, parse_instr("CPDR")),
        value(Mnemonic::Cpi, parse_instr("CPI")),
        value(Mnemonic::Cpir, parse_instr("CPIR")),
        value(Mnemonic::Cpl, parse_instr("CPL")),
    ))(input)?;

    Ok((input, Token::new_opcode(mnemonic, None, None)))
}

fn parse_opcode_no_arg3(input: Z80Span) -> IResult<Z80Span, Token, VerboseError<Z80Span>> {
    let (input, mnemonic) = alt((
        value(Mnemonic::Daa, parse_instr("DAA")),
        value(Mnemonic::Neg, parse_instr("NEG")),
        value(
            Mnemonic::Otdr,
            alt((parse_instr("OUTDR"), parse_instr("OTDR"))),
        ),
        value(
            Mnemonic::Otir,
            alt((parse_instr("OUTIR"), parse_instr("OTIR"))),
        ),
        value(Mnemonic::Rld, parse_instr("RLD")),
        value(Mnemonic::Rrd, parse_instr("RRD")),
    ))(input)?;

    Ok((input, Token::new_opcode(mnemonic, None, None)))
}

fn parse_struct(input: Z80Span) -> IResult<Z80Span, Token, VerboseError<Z80Span>> {
    let (input, _) = parse_instr("STRUCT")(input)?;
    let (input, name) = cut(parse_label(false))(input)?;

    let (input, _) = preceded(space0, line_ending)(input)?;

    let (input, fields) = many1(pair(
        verify(terminated(parse_label(false), space1), |label: &str| {
            label.to_ascii_lowercase() != "endstruct"
        }),
        cut(terminated(
            alt((parse_db_or_dw_or_str, parse_macro_call)),
            pair(space0, line_ending),
        )),
    ))(input)?;

    let (input, _) = cut(preceded(space0, parse_instr("ENDSTRUCT")))(input)?;

    Ok((input, Token::Struct(name.to_owned(), fields)))
}

fn parse_snaset(input: Z80Span) -> IResult<Z80Span, Token, VerboseError<Z80Span>> {
    let (input, _) = parse_instr("SNASET")(input)?;

    let (input, flagname) = cut(context(SNASET_WRONG_LABEL, parse_label(false)))(input)?;
    let (input, _) = context(SNASET_MISSING_COMMA, cut(parse_comma))(input)?;

    let (input, values) = cut(separated_list1(
        delimited(space0, parse_comma, space0),
        parse_flag_value_inner,
    ))(input)?;

    let (flagname, value) = if values.len() == 1 {
        (flagname, values[0].clone())
    } else {
        (
            format!("{}:{}", flagname, values[0].as_u16().unwrap()),
            values[1].clone(),
        )
    };

    let (_, flag) = (parse_flag(LocatedSpan::new(&flagname))).map_err(|_e| {
        nom::Err::Error(VerboseError::from_error_kind(
            input.clone(),
            ErrorKind::AlphaNumeric,
        ))
    })?;
    Ok((input, Token::SnaSet(flag, value)))
}

/// Parse a comment that start by `;` and ends at the end of the line.
pub fn comment(input: Z80Span) -> IResult<Z80Span, Token, VerboseError<Z80Span>> {
    map(
        preceded(tag(";"), take_till(|ch| ch == '\n')),
        |string: Z80Span| Token::Comment(string.to_string()),
    )(input)
}

/// Usefull later for db
pub fn string_between_quotes(input: Z80Span) -> IResult<Z80Span, Z80Span, VerboseError<Z80Span>> {
    delimited(char('\"'), is_not("\""), char('\"'))(input)
}

/// TODO
pub fn string_expr(input: Z80Span) -> IResult<Z80Span, Expr, VerboseError<Z80Span>> {
    map(string_between_quotes, |string| {
        Expr::String(string.to_string())
    })(input)
}

pub fn char_expr(input: Z80Span) -> IResult<Z80Span, Expr, VerboseError<Z80Span>> {
    map(
        delimited(
            tag("'"), 
            nom::character::complete::anychar, 
            tag("'")
        ), 
        |c| {
        Expr::Char(c)
    })(input)
}

/// Parse a label(label: S)
pub fn parse_label(
    doubledots: bool,
) -> impl Fn(Z80Span) -> IResult<Z80Span, String, VerboseError<Z80Span>> {
    move |input: Z80Span| {
        // Get the label

        let (input, first) =
            one_of("@abcdefghijklmnopqrstuvwxyzABCDEFGHIJKLMNOPQRSTUVWXYZ._")(input)?;
        let (input, middle) = opt(
            is_a("abcdefghijklmnopqrstuvwxyzABCDEFGHIJKLMNOPQRSTUVWXYZ0123456789_.")
        )(input)?;

        if middle.is_none() && first == '@' || first == '.' {
            return Err(::nom::Err::Error(error_position!(input, ErrorKind::OneOf)));
        }

        let input = if doubledots {
            let (input, _) = opt(tag_no_case(":"))(input)?;
            input
        } else {
            input
        };

        let label = format!(
            "{}{}", 
            first, 
            middle.map(|v| v.iter_elements().collect::<String>())
                .unwrap_or_default()
        );

        let impossible = ["af", "hl", "de", "bc", "ix", "iy", "ixl", "ixh"];
        if impossible.iter().any(|val| val == &label.to_lowercase()) {
            Err(::nom::Err::Error(error_position!(input, ErrorKind::OneOf)))
        } else {
            Ok((input, label))
        }
    }
}

pub fn prefixed_label_expr(input: Z80Span) -> IResult<Z80Span, Expr, VerboseError<Z80Span>> {
    let (input, prefix) = alt((
        value(LabelPrefix::Bank, tag_no_case("{bank}")),
        value(LabelPrefix::Page, tag_no_case("{page}")),
        value(LabelPrefix::Pageset, tag_no_case("{pageset}")),
    ))(input)?;
    let (input, label) = preceded(
        space0,
        alt((
            parse_label(false),
            map(tag_no_case("$"), |s: Z80Span| s.to_string()),
        )),
    )(input)?;

    Ok((input, Expr::PrefixedLabel(prefix, label)))
}

/*
/// Parse an ASM file an returns the stream of tokens.
pub fn parse_file(fname: String) -> Vec<Token> {
    let mut f = File::open(fnmae).expect(format!("{} not found", fname));
    let mut contents = String::new();
    f.read_to_string(&mut contents)
    .expect(format!("Something went wrong reading {}", fname));


    parse_binary_stream(fname.to_bytes())
}
*/

// XXX Code greatly inspired from https://github.com/Geal/nom/blob/master/tests/arithmetic_ast.rs

/// Read a value
pub fn parse_value(input: Z80Span) -> IResult<Z80Span, Expr, VerboseError<Z80Span>> {
    let extra = input.extra.clone();
    let (input, val) = alt((hex_number, dec_number, bin_number))(input.clone().into())
        .map_err(|op| nom::Err::Error(VerboseError::from_error_kind(input, ErrorKind::ParseTo)))?;

    // rebuild the rightly typed span
    let input = Z80Span::from_standard_span(input, extra);
    Ok((input, Expr::Value(val as i32)))
}

/// Parse a repetition counter
pub fn parse_counter(input: Z80Span) -> IResult<Z80Span, Expr, VerboseError<Z80Span>> {
    map(
        delimited(
            tag("{".into()),
            parse_label(false), // BUG will accept too many cases
            tag("}".into())
        ),
        |l| {
            Expr::Label(format!("{{{}}}", l))
        }
    )(input)
}

/// Read a parenthesed expression
pub fn parens(input: Z80Span) -> IResult<Z80Span, Expr, VerboseError<Z80Span>> {
    delimited(
        delimited(space0, tag("("), space0),
        map(map(expr, Box::new), Expr::Paren),
        delimited(space0, tag(")"), space0),
    )(input)
}

/// Get a factor
pub fn factor(input: Z80Span) -> IResult<Z80Span, Expr, VerboseError<Z80Span>> {
    let (input, neg) = opt(delimited(
        space0,
        tag("!"),
        space0
    ))(input)?;
    
    let (input, factor) = 
    context(
        "[DBG]factor",
        delimited(
            space0,
            context(
                "[DBG]alt",
                alt((
                    // Manage functions
                    parse_unary_functions,
                    parse_binary_functions,
                    parse_duration,
                    parse_assemble,
                    // manage values
                    alt((positive_number, negative_number)),
                    char_expr,
                    parse_counter,
                    // manage $
                    map(tag("$"), |_x| Expr::Label(String::from("$"))),
                    prefixed_label_expr,
                    // manage labels
                    map(parse_label(false), Expr::Label),
                    parens,
                )),
            ),
            space0,
        ),
    )(input)?;

    let factor = match neg {
        Some(_) => Expr::Neg(factor.into()),
        None => factor
    };

    Ok((input, factor))
}

pub fn negative_number(input: Z80Span) -> IResult<Z80Span, Expr, VerboseError<Z80Span>> {
    map(preceded(tag("-"), positive_number), |exp| match exp {
        Expr::Value(v) => Expr::Value(-v),
        _ => unreachable!(),
    })(input)
}

pub fn positive_number(input: Z80Span) -> IResult<Z80Span, Expr, VerboseError<Z80Span>> {
    map(
        alt((hex_number_inner, bin_number_inner, dec_number_inner)),
        |d: u32| Expr::Value(d as i32),
    )(input)
}

pub fn parse_labelprefix(input: Z80Span) -> IResult<Z80Span, LabelPrefix> {
    alt((
        value(LabelPrefix::Pageset, tag_no_case("{pageset}")),
        value(LabelPrefix::Bank, tag_no_case("{bank}")),
        value(LabelPrefix::Page, tag_no_case("{page}")),
    ))(input)
}

fn fold_exprs(initial: Expr, remainder: Vec<(Oper, Expr)>) -> Expr {
    remainder.into_iter().fold(initial, |acc, pair| {
        let (oper, expr) = pair;
        match oper {
            Oper::Add => Expr::Add(Box::new(acc), Box::new(expr)),
            Oper::Sub => Expr::Sub(Box::new(acc), Box::new(expr)),
            Oper::Mul => Expr::Mul(Box::new(acc), Box::new(expr)),
            Oper::Div => Expr::Div(Box::new(acc), Box::new(expr)),
            Oper::Mod => Expr::Mod(Box::new(acc), Box::new(expr)),

            Oper::BinaryAnd => Expr::BinaryAnd(Box::new(acc), Box::new(expr)),
            Oper::BinaryOr => Expr::BinaryOr(Box::new(acc), Box::new(expr)),
            Oper::BinaryXor => Expr::BinaryXor(Box::new(acc), Box::new(expr)),

            Oper::BooleanAnd => Expr::BooleanAnd(Box::new(acc), Box::new(expr)),
            Oper::BooleanOr => Expr::BooleanOr(Box::new(acc), Box::new(expr)),

            Oper::Equal => Expr::Equal(Box::new(acc), Box::new(expr)),
            Oper::Different => Expr::Different(Box::new(acc), Box::new(expr)),
            Oper::StrictlyGreater => Expr::StrictlyGreater(Box::new(acc), Box::new(expr)),
            Oper::StrictlyLower => Expr::StrictlyLower(Box::new(acc), Box::new(expr)),
            Oper::LowerOrEqual => Expr::LowerOrEqual(Box::new(acc), Box::new(expr)),
            Oper::GreaterOrEqual => Expr::GreaterOrEqual(Box::new(acc), Box::new(expr)),
        }
    })
}

/// Compute operations related to * % /
pub fn term(input: Z80Span) -> IResult<Z80Span, Expr, VerboseError<Z80Span>> {
    let (input, initial) = factor(input)?;
    let (input, remainder) = many0(alt((
        parse_oper(factor, "*", Oper::Mul),
        parse_oper(factor, "%", Oper::Mod),
        parse_oper(factor, "/", Oper::Div),
    )))(input)?;

    Ok((input, fold_exprs(initial, remainder)))
}

/// Generate a parser of comparison symbol
/// inner: the function the parse the right operand of the symbol
/// pattern: the pattern to match in the source code
/// symbol: the symbol corresponding to the operation
fn parse_oper<F>(
    inner: F,
    pattern: &'static str,
    symbol: Oper,
) -> impl Fn(Z80Span) -> IResult<Z80Span, (Oper, Expr), VerboseError<Z80Span>>
where
    F: Fn(Z80Span) -> IResult<Z80Span, Expr, VerboseError<Z80Span>>,
{
    move |input: Z80Span| {
        let (input, _) = space0(input)?;
        let (input, _) = tag_no_case(pattern)(input)?;
        let (input, _) = space0(input)?;
        let (input, operation) = inner(input)?;

        Ok((input, (symbol, operation)))
    }
}

fn parse_bool<F>(
    inner: F,
    pattern: &'static str,
    symbol: Oper,
) -> impl Fn(Z80Span) -> IResult<Z80Span, (Oper, Expr), VerboseError<Z80Span>>
where
    F: Fn(Z80Span) -> IResult<Z80Span, Expr, VerboseError<Z80Span>>,
{
    move |input: Z80Span| {
        let (input, _) = space0(input)?;
        let (input, _) = tag_no_case(pattern)(input)?;
        let (input, _) = space0(input)?;
        let (input, operation) = inner(input)?;

        Ok((input, (symbol, operation)))
    }
}

/// Parse an expression
pub fn expr(input: Z80Span) -> IResult<Z80Span, Expr, VerboseError<Z80Span>> {
    let (input, initial) = comp(input)?;
    let (input, remainder) = many0(alt((
        parse_oper(comp, "<=", Oper::LowerOrEqual),
        parse_oper(comp, "<", Oper::StrictlyLower),
        parse_oper(comp, ">=", Oper::GreaterOrEqual),
        parse_oper(comp, ">", Oper::StrictlyGreater),
        parse_oper(comp, "==", Oper::Equal),
        parse_oper(comp, "!=", Oper::Different),
        parse_oper(comp, "&&", Oper::BooleanAnd),
        parse_oper(comp, "||", Oper::BooleanOr),
    )))(input)?;

    Ok((input, fold_exprs(initial, remainder)))
}

/// parse functions with one argument
pub fn parse_unary_functions(input: Z80Span) -> IResult<Z80Span, Expr, VerboseError<Z80Span>> {
    let (input, func) = alt((
        value(
            UnaryFunction::High, 
            alt((
                tag_no_case("HIGH"),
                tag_no_case("HI")
            ))
        ),
        value(
            UnaryFunction::Low, 
            alt((
                tag_no_case("LOW"),
                tag_no_case("LO")
            ))
        ),
        value(
            UnaryFunction::Memory,
                tag_no_case("MEMORY")
        )
    ))(input)?;

    let (input, _) = tuple((space0, tag("("), space0))(input)?;

    let (input, exp) = expr(input)?;

    let (input, _) = tuple((space0, tag(")")))(input)?;

    Ok((input, Expr::UnaryFunction(func, Box::new(exp))))
}

/// parse functions with two arguments
pub fn parse_binary_functions(input: Z80Span) -> IResult<Z80Span, Expr, VerboseError<Z80Span>> {
    let (input, func) = alt((
        value(BinaryFunction::Min, tag_no_case("MIN")),
        value(BinaryFunction::Max, tag_no_case("MAX")),
    ))(input)?;

    let (input, _) = tuple((space0, tag("("), space0))(input)?;

    let (input, arg1) = expr(input)?;
    let (input, _) = tuple((space0, tag(","), space0))(input)?;
    let (input, arg2) = expr(input)?;

    let (input, _) = tuple((space0, tag(")")))(input)?;

    Ok((
        input,
        Expr::BinaryFunction(func, Box::new(arg1), Box::new(arg2)),
    ))
}

/// Parser for functions taking into argument a token
pub fn token_function<'a>(
    function_name: &'static str,
) -> impl Fn(Z80Span) -> IResult<Z80Span, Token, VerboseError<Z80Span>> {
    move |input: Z80Span| {
        let (input, _) = tuple((tag_no_case(function_name), space0, char('('), space0))(input)?;

        let (input, token) = parse_token(input)?;
        let token = token.token().clone(); // remove the location

        let (input, _) = tuple((space0, tag(")")))(input)?;

        Ok((input, token.unwrap().clone()))
    }
}

/// Parse the duration function
pub fn parse_duration(input: Z80Span) -> IResult<Z80Span, Expr, VerboseError<Z80Span>> {
    let (input, token) = token_function("duration")(input)?;
    Ok((input, Expr::Duration(Box::new(token))))
}

/// Parse the single opcode assembling function
pub fn parse_assemble(input: Z80Span) -> IResult<Z80Span, Expr, VerboseError<Z80Span>> {
    let (input, token) = token_function("opcode")(input)?;
    Ok((input, Expr::OpCode(Box::new(token))))
}

/// Parse operation related to + - & |
pub fn comp(input: Z80Span) -> IResult<Z80Span, Expr, VerboseError<Z80Span>> {
    let (input, initial) = term(input)?;
    let (input, remainder) = many0(alt((
        parse_oper(term, "+", Oper::Add),
        parse_oper(term, "-", Oper::Sub),
        parse_oper(term, "&", Oper::BinaryAnd), // TODO check if it works and not compete with &&
        parse_oper(term, "AND", Oper::BinaryAnd),
        parse_oper(term, "|", Oper::BinaryAnd), // TODO check if it works and not compete with ||
        parse_oper(term, "OR", Oper::BinaryOr),
        parse_oper(term, "^", Oper::BinaryXor), // TODO check if it works and not compete with ^^
        parse_oper(term, "XOR", Oper::BinaryXor),
    )))(input)?;
    Ok((input, fold_exprs(initial, remainder)))
}

/// Generate a string from a parsing error. Probably deprecated
#[allow(clippy::needless_pass_by_value)]
pub fn decode_parsing_error(_orig: &str, _e: ::nom::Err<&str>) -> String {
    unimplemented!("pub fn decode_parsing_error(orig: &str, e: ::nom::Err<&str>) -> String")
    /*
    let error_string;

    if let ::nom::Err::Failure(::nom::simple_errors::Context::Code(
        remaining,
        ErrorKind::Custom(_),
    )) = e
    {
        let bytes = orig.as_bytes();
        let complete_size = orig.len();
        let remaining_size = remaining.input_len();
        let error_position = complete_size - remaining_size;
        let line_end = {
            let mut idx = error_position;
            while idx < complete_size && bytes[idx] != b'\n' {
                idx += 1;
            }
            idx
        };
        let line_start = {
            let mut idx = error_position;
            while idx > 0 && bytes[idx - 1] != b'\n' {
                idx -= 1;
            }
            idx
        };

        let line = &orig[line_start..line_end];
        let line_idx = orig[..(error_position)]
        .bytes()
        .filter(|b| *b == b'\n')
        .count(); // way too slow I guess
        let column_idx = error_position - line_start;
        let error_description = "Error because";
        let empty = iter::repeat(" ").take(column_idx).collect::<String>();
        error_string = format!(
            "{}:{}:{} {}\n{}\n{}^",
            "fname", line_idx, column_idx, error_description, line, empty
        );
    } else {
        error_string = String::from("Unknown error");
    }

    error_string
    */
}

#[cfg(test)]
mod test {
    use super::*;

    static CTX: ParserContext = ParserContext {
        context_name: None,
        current_filename: None,
        read_referenced_files: false,
        search_path: Vec::new(),
    };

    #[test]
    fn parse_test_cond() {
        let res = inner_code(Z80Span::new_extra(
            " nop
                endif"
                .to_owned(),
            CTX.clone(),
        ));
        assert!(res.is_ok());
        assert_eq!(res.unwrap().1.len(), 1);

        let res = inner_code(Z80Span::new_extra(
            " nop
                else",
            CTX.clone(),
        ));
        assert!(res.is_ok());
        assert_eq!(res.unwrap().1.len(), 1);

        let res = parse_conditional_condition(KindOfConditional::If)(Z80Span::new_extra(
            "THING",
            CTX.clone(),
        ));
        assert!(res.is_ok());

        let res = std::dbg!(parse_conditional(Z80Span::new_extra(
            "if THING
                    nop
                    endif 
                    ",
            CTX.clone()
        ),));
        assert!(res.is_ok());
        assert_eq!("", res.unwrap().0.trim());

        let res = std::dbg!(parse_conditional(Z80Span::new_extra(
            "if THING
                    nop
                    endif ",
            CTX.clone()
        ),));
        assert!(res.is_ok());
        assert_eq!("", res.unwrap().0.trim());

        let res = parse_conditional(Z80Span::new_extra(
            "if THING
                    nop
                    else
                    nop
                    endif",
            CTX.clone(),
        ));
        assert!(res.is_ok());
        assert_eq!(b"", res.unwrap().0.as_bytes());

        let res = parse_conditional(Z80Span::new_extra(
            "ifndef THING
                    nop
                    else
                    nop
                    endif",
            CTX.clone(),
        ));
        assert!(res.is_ok());
        assert_eq!(b"", res.unwrap().0.as_bytes());

        let res = std::dbg!(parse_conditional(Z80Span::new_extra(
            "if demo_system_music_activated != 0
                    ; XXX Ensure memory is properly set
                    ld bc, 0x7fc2 : out (c), c
                    jp PLY_AKYst_Play
                    else
                    WAIT_CYCLES 64*16
                    ret
                    endif",
            CTX.clone()
        )));
        assert!(res.is_ok());
        assert_eq!(b"", res.unwrap().0.as_bytes());

        let res = std::dbg!(parse_conditional(Z80Span::new_extra(
            "ifndef __DEFINED_DEBUG__
                    __DEFINED_DEBUG__ equ 1
                    endif",
            CTX.clone()
        )));
        assert!(res.is_ok());
        assert_eq!(b"", res.unwrap().0.as_bytes());

        let res = std::dbg!(parse_z80_line(Z80Span::new_extra(
            " ifndef __DEFINED_DEBUG__
                    __DEFINED_DEBUG__ equ 1
                    endif",
            CTX.clone()
        )));
        assert!(res.is_ok(), "{:?}", res);
        assert_eq!(b"", res.unwrap().0.as_bytes());
    }

    #[test]
    fn parse_indexregister8() {
        assert_eq!(
            parse_register_ixl(Z80Span::new_extra("ixl".to_owned(), CTX.clone()))
                .unwrap()
                .1,
            DataAccess::IndexRegister8(IndexRegister8::Ixl)
        );

        assert_eq!(
            parse_register_ixl(Z80Span::new_extra("lx".to_owned(), CTX.clone()))
                .unwrap()
                .1,
            DataAccess::IndexRegister8(IndexRegister8::Ixl)
        );

        assert!(parse_register_iyl(Z80Span::new_extra("ixl".to_owned(), CTX.clone())).is_err());
    }

    #[test]
    fn test_parse_prefix_label() {
        let (span, res) =
            parse_labelprefix(Z80Span::new_extra("{bank}".to_owned(), CTX.clone())).unwrap();
        assert!(span.is_empty());
        assert_eq!(res, LabelPrefix::Bank);

        let (span, res) = expr(Z80Span::new_extra("{bank}label".to_owned(), CTX.clone())).unwrap();
        assert!(span.is_empty());
        assert_eq!(
            res,
            Expr::PrefixedLabel(LabelPrefix::Bank, "label".to_string())
        );
    }

    #[test]
    fn test_parse_expr_format() {
        let res = formatted_expr(Z80Span::new_extra("{hex} VAL".to_owned(), CTX.clone()));
        assert!(res.is_ok());
        let (span, res) = res.unwrap();
        assert!(span.is_empty());

        assert_eq!(
            res,
            FormattedExpr::Formatted(ExprFormat::Hex(None), Expr::Label("VAL".to_string()))
        );
    }

    #[test]
    fn test_undocumented_code() {
        let listing = parse_z80_str(" RLC (IY+2), B").unwrap();
        let token = &listing[0];
        let token = token.token().unwrap();
        assert_eq!(
            *token,
            Token::OpCode(
                Mnemonic::Rlc,
                Some(DataAccess::IndexRegister16WithIndex(
                    IndexRegister16::Iy,
                    2.into()
                )),
                Some(DataAccess::Register8(Register8::B)),
                None
            )
        );

        let listing = parse_z80_str(" RES 5, (IY+2), B").unwrap();
        let token = &listing[0];
        let token = token.token().unwrap();
        assert_eq!(
            *token,
            Token::OpCode(
                Mnemonic::Res,
                Some(DataAccess::Expression(5.into())),
                Some(DataAccess::IndexRegister16WithIndex(
                    IndexRegister16::Iy,
                    2.into()
                )),
                Some(Register8::B)
            )
        );
    }

    #[test]
    fn test_parse_print() {
        let (span, res) =
            parse_print(Z80Span::new_extra("PRINT VAR".to_owned(), CTX.clone())).unwrap();
        assert!(span.is_empty());
        assert_eq!(
            res,
            Token::Print(vec![FormattedExpr::Raw(Expr::Label("VAR".to_string()))])
        );

        let (span, res) =
            parse_print(Z80Span::new_extra("PRINT VAR, VAR".to_owned(), CTX.clone())).unwrap();
        assert!(span.is_empty());
        assert_eq!(
            res,
            Token::Print(vec![
                FormattedExpr::Raw(Expr::Label("VAR".to_string())),
                FormattedExpr::Raw(Expr::Label("VAR".to_string()))
            ])
        );

        let (span, res) =
            parse_print(Z80Span::new_extra("PRINT {hex}VAR".to_owned(), CTX.clone())).unwrap();
        assert!(span.is_empty());
        assert_eq!(
            res,
            Token::Print(vec![FormattedExpr::Formatted(
                ExprFormat::Hex(None),
                Expr::Label("VAR".to_string())
            )])
        );

        let (span, res) = parse_print(Z80Span::new_extra(
            "PRINT \"hello\"".to_owned(),
            CTX.clone(),
        ))
        .unwrap();
        assert!(span.is_empty());

        assert_eq!(
            res,
            Token::Print(vec![FormattedExpr::Raw(Expr::String("hello".to_string()))])
        );
    }

    #[test]
    fn test_standard_repeat() {
        let z80 = std::dbg!(
            "  repeat 5
                        nop
                        endrepeat
                        "
        );
        let res = parse_repeat(Z80Span::new_extra(z80.to_owned(), CTX.clone()));
        assert!(res.is_ok(), "{:?}", res);
        let res = res.unwrap();
        assert_eq!(res.0.trim().len(), 0, "{:?}", res);
    }

    #[test]
    fn parser_regression_1() {
        let res = std::dbg!(parse_ld_normal(Z80Span::new_extra(
            "ld a, chessboard_file".to_owned(),
            CTX.clone()
        )));
        assert!(res.is_ok(), "{:?}", res);

        let code = " nop
                    "
        .replace("\u{C2}\u{A0}", " ");
        let res = std::dbg!(parse_z80_line_complete(Z80Span::new_extra(
            &code.to_owned(),
            CTX.clone()
        )));
        assert!(res.is_ok(), "{:?}", &res);
        assert!(res.unwrap().0.trim().is_empty());

        let code = " nop
                    "
        .replace("\u{C2}\u{A0}", " ");
        let res = std::dbg!(parse_z80_line(Z80Span::new_extra(
            &code.to_owned(),
            CTX.clone()
        )));
        assert!(res.is_ok(), "{:?}", &res);
        assert!(res.unwrap().0.trim().is_empty());

        let code = " nop
                    nop
                    "
        .replace("\u{C2}\u{A0}", " ");
        let res = std::dbg!(many0(parse_z80_line)(Z80Span::new_extra(
            &code.to_owned(),
            CTX.clone()
        )));
        assert!(res.is_ok(), "{:?}", &res);
        assert_eq!(res.clone().unwrap().0.len(), 0, "{:?}", &res);

        let code = " nop
                    nop
                    "
        .replace("\u{C2}\u{A0}", " ");
        let res = std::dbg!(inner_code(Z80Span::new_extra(
            &code.to_owned(),
            CTX.clone()
        )));
        assert!(res.is_ok(), "{:?}", &res);
        assert_eq!(res.clone().unwrap().0.len(), 0, "{:?}", &res);

        let res = std::dbg!(parse_z80_str(
            "
                        ld a, chessboard_file
                        jp .common_part_loading_in_main_memory
                        "
        ));
 
        assert!(res.is_ok(), "{:?}", &res);
     //   assert_eq!(res.clone().unwrap().0.trim().len(), 0, "{:?}", res);

        let res = std::dbg!(inner_code(Z80Span::new_extra(
            "
                        .load_chessboard
                        ld de, .load_chessboard2
                        ld a, main_memory_chessboard_extra_file
                        jp .common_part_loading_in_main_memory
                        .load_chessboard2
                        ld de, .load_chessboard2
                        ld a, main_memory_chessboard_extra_file
                        ld a, chessboard_file
                        jp .common_part_loading_in_main_memory
                        "
            .to_owned(),
            CTX.clone()
        )));
        assert!(res.is_ok(), "{:?}", &res);
        assert_eq!(res.clone().unwrap().0.trim().len(), 0, "{:?}", res);

        let res = std::dbg!(parse_conditional(Z80Span::new_extra(
            "if 0
                        .load_chessboard
                        ld de, .load_chessboard2
                        ld a, main_memory_chessboard_extra_file
                        jp .common_part_loading_in_main_memory
                        .load_chessboard2
                        ld de, .load_chessboard2
                        ld a, chessboard_file
                        jp .common_part_loading_in_main_memory
                        
                        endif"
                .to_owned(),
            CTX.clone()
        )));
        assert!(res.is_ok(), "{:?}", res);
    }

    #[test]
    fn parser_regression2() {
        let res = std::dbg!(parse_assert(Z80Span::new_extra("assert (BREAKPOINT_METHOD == BREAKPOINT_WITH_WINAPE_BYTES) || (BREAKPOINT_METHOD == BREAKPOINT_WITH_SNAPSHOT_MODIFICATION)".to_owned(), CTX.clone())));
        assert!(res.is_ok(), "{:?}", &res);
        assert_eq!(res.clone().unwrap().0.trim().len(), 0, "{:?}", res);
    }

    #[test]
    fn parser_sna() {
        let res = std::dbg!(parse_buildsna(Z80Span::new_extra(
            "BUILDSNA".to_owned(),
            CTX.clone()
        )));
        assert!(res.is_ok(), "{:?}", &res);
        assert_eq!(res.clone().unwrap().0.trim().len(), 0, "{:?}", res);

        let res = std::dbg!(parse_buildsna(Z80Span::new_extra(
            "BUILDSNA V2".to_owned(),
            CTX.clone()
        )));
        assert!(res.is_ok(), "{:?}", &res);
        assert_eq!(res.clone().unwrap().0.trim().len(), 0, "{:?}", res);

        let res = std::dbg!(parse_buildsna(Z80Span::new_extra(
            "BUILDSNA V3".to_owned(),
            CTX.clone()
        )));
        assert!(res.is_ok(), "{:?}", &res);
        assert_eq!(res.clone().unwrap().0.trim().len(), 0, "{:?}", res);

        let res = std::dbg!(parse_buildsna(Z80Span::new_extra(
            "BUILDSNA V4".to_owned(),
            CTX.clone()
        )));
        assert!(res.is_err(), "{:?}", &res);
    }

    #[test]
    fn test_parse_snaset() {
        let res = std::dbg!(parse_snaset(Z80Span::new_extra(
            "SNASET Z80_SP, 0x500".to_owned(),
            CTX.clone()
        )));
        assert!(res.is_ok(), "{:?}", &res);
        assert_eq!(res.clone().unwrap().0.trim().len(), 0, "{:?}", res);

        let res = std::dbg!(parse_snaset(Z80Span::new_extra(
            "SNASET GA_PAL, 0, 30".to_owned(),
            CTX.clone()
        )));
        assert!(res.is_ok(), "{:?}", &res);
        assert_eq!(res.clone().unwrap().0.trim().len(), 0, "{:?}", res);

        let res = std::dbg!(parse_snaset(Z80Span::new_extra(
            "SNASET CRTC_REG, 1, 48".to_owned(),
            CTX.clone()
        )));
        assert!(res.is_ok(), "{:?}", &res);
        assert_eq!(res.clone().unwrap().0.trim().len(), 0, "{:?}", res);
    }

    #[test]
    fn test_parse_r16_to_r8() {
        let res = parse_z80_line(Z80Span::new_extra(" ld a, hl.low".to_owned(), CTX.clone()));
        assert!(res.is_ok(), "{:?}", &res);
        assert_eq!(res.clone().unwrap().0.trim().len(), 0, "{:?}", res);

        let res = parse_ld_normal(Z80Span::new_extra("ld bc.low, a".to_owned(), CTX.clone()));
        assert!(res.is_ok(), "{:?}", &res);
        assert_eq!(res.clone().unwrap().0.trim().len(), 0, "{:?}", res);

        let (span, res) = res.unwrap();
        assert!(span.is_empty());
        assert_eq!(
            res,
            Token::new_opcode(
                Mnemonic::Ld,
                Some(Register8::C.into()),
                Some(Register8::A.into()),
            )
        );

        let res = parse_z80_line(Z80Span::new_extra(" ld bc.low, a".to_owned(), CTX.clone()));
        assert!(res.is_ok(), "{:?}", &res);
        assert_eq!(res.clone().unwrap().0.trim().len(), 0, "{:?}", res);

        let (span, res) = res.unwrap();
        assert!(span.is_empty());
        assert_eq!(
            res.iter()
                .map(|t| t.token().unwrap())
                .cloned()
                .collect_vec(),
            vec![Token::new_opcode(
                Mnemonic::Ld,
                Some(Register8::C.into()),
                Some(Register8::A.into()),
            )]
        );

        let res = parse_z80_line(Z80Span::new_extra(
            "\t\tld  bc.low, a\n\t".to_owned(),
            CTX.clone(),
        ));
        assert!(res.is_ok(), "{:?}", &res);
        assert_eq!(res.clone().unwrap().0.trim().len(), 0, "{:?}", res);
    }
}<|MERGE_RESOLUTION|>--- conflicted
+++ resolved
@@ -573,14 +573,9 @@
     // TODO make these stuff alternatives ...
     // Manage Equ
     // BUG Equ and = are supposed to be different
-<<<<<<< HEAD
     let (input, equ_or_assign) = opt(tuple((
-        preceded(space1, alt((tag_no_case("EQU"), tag_no_case("=")))),
-=======
-    let (input, equ) = opt(preceded(
-        preceded(space1, alt((tag_no_case("DEFL"), tag_no_case("EQU"), tag_no_case("=")))),
->>>>>>> 2f2488cf
-        preceded(space1, expr),
+         alt((parse_instr("DEFL"), parse_instr("EQU"), parse_instr("="))),
+         expr
     )))(input)?;
 
     // opt!(char!(':')) >>
@@ -1368,8 +1363,11 @@
 
 fn parse_instr(
     name: &'static str,
-) -> impl Fn(Z80Span) -> IResult<Z80Span, (), VerboseError<Z80Span>> + 'static {
-    move |input: Z80Span| map(tuple((tag_no_case(name), not(alpha1), space0)), |_| ())(input)
+) -> impl Fn(Z80Span) -> IResult<Z80Span, Z80Span, VerboseError<Z80Span>> + 'static {
+    move |input: Z80Span| map(
+        tuple((tag_no_case(name), not(alphanumeric1), space0)), 
+        |v| v.0
+    )(input)
 }
 
 /// ...
@@ -1794,7 +1792,7 @@
 
     let (input, flag_test) = opt(terminated(
         parse_flag_test,
-        delimited(space0, tag(","), space0),
+        parse_comma,
     ))(input)?;
 
     let (input, dst) = cut(context(
@@ -2328,7 +2326,7 @@
             is_a("abcdefghijklmnopqrstuvwxyzABCDEFGHIJKLMNOPQRSTUVWXYZ0123456789_.")
         )(input)?;
 
-        if middle.is_none() && first == '@' || first == '.' {
+        if middle.is_none() && (first == '@' || first == '.') {
             return Err(::nom::Err::Error(error_position!(input, ErrorKind::OneOf)));
         }
 
@@ -2404,7 +2402,10 @@
         delimited(
             tag("{".into()),
             parse_label(false), // BUG will accept too many cases
-            tag("}".into())
+            pair(
+                tag("}".into()),
+                not(alphanumeric1)
+            )
         ),
         |l| {
             Expr::Label(format!("{{{}}}", l))
@@ -2868,7 +2869,7 @@
         assert!(span.is_empty());
         assert_eq!(res, LabelPrefix::Bank);
 
-        let (span, res) = expr(Z80Span::new_extra("{bank}label".to_owned(), CTX.clone())).unwrap();
+        let (span, res) = dbg!(expr(Z80Span::new_extra("{bank}label".to_owned(), CTX.clone())).unwrap());
         assert!(span.is_empty());
         assert_eq!(
             res,
