--- conflicted
+++ resolved
@@ -16,24 +16,14 @@
 [dependencies]
 cpclib-common = "0.6.1-alpha.2"
 
-<<<<<<< HEAD
 cfg-if.workspace = true
 delegate.workspace = true
 matches.workspace = true
-minus.workspace = true
 serde.workspace = true
 num_enum.workspace = true
-=======
-cfg-if = "1.0.0"
-delegate  = "0.6.2"
-matches = "0.1.9"
-#minus = {git="https://github.com/arijit79/minus.git", branch="use-parking_lot", features=["static_output"]}
-minus = {version="5.2.0", features=["static_output"], optional = true}
-serde = { version = "1.0.137", features = ["derive"] }
-num_enum = "0.5.7"
->>>>>>> d13e0e0f
 
 rustyline = { workspace = true, optional = true}
+minus = {workspace=true, optional = true}
 
 [dev-dependencies]
 tempfile.workspace = true
